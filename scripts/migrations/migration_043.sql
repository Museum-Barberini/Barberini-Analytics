-- Twitter expansion: Extended tweet collection (!345)

BEGIN;
<<<<<<< HEAD
    CREATE TABLE twitter_extended_candidates (
        term VARCHAR(255),
        user_id TEXT,
        tweet_id TEXT,
        text TEXT,
        response_to TEXT,
        post_date TIMESTAMP,
        permalink TEXT,
        PRIMARY KEY (term, tweet_id)
    );
=======

	CREATE TABLE twitter_extended_candidates (
		term VARCHAR(255),
		user_id TEXT,
		tweet_id TEXT,
		text TEXT,
		response_to TEXT,
		post_date TIMESTAMP,
		permalink TEXT,
		PRIMARY KEY (term, tweet_id)
	);

>>>>>>> 5780e33c
COMMIT;<|MERGE_RESOLUTION|>--- conflicted
+++ resolved
@@ -1,7 +1,7 @@
 -- Twitter expansion: Extended tweet collection (!345)
 
 BEGIN;
-<<<<<<< HEAD
+
     CREATE TABLE twitter_extended_candidates (
         term VARCHAR(255),
         user_id TEXT,
@@ -12,18 +12,5 @@
         permalink TEXT,
         PRIMARY KEY (term, tweet_id)
     );
-=======
 
-	CREATE TABLE twitter_extended_candidates (
-		term VARCHAR(255),
-		user_id TEXT,
-		tweet_id TEXT,
-		text TEXT,
-		response_to TEXT,
-		post_date TIMESTAMP,
-		permalink TEXT,
-		PRIMARY KEY (term, tweet_id)
-	);
-
->>>>>>> 5780e33c
 COMMIT;