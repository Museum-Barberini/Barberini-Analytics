# MAKEFILE
# Awesome Barberini Tool
# This is basically a script folder.


# ------ Internal variables ------

<<<<<<< HEAD
SHELL := /bin/bash
TOTALPYPATH := $(shell find ./src/ -type d | grep -v '/__pycache__' | sed '/\/\./d' | tr '\n' ':' | sed 's/:$$//')
	# this piece of sed-art finds all directories in src (excluding pycache) to build a global namespace

=======
# variables
TOTALPYPATH := ./src/:./src/_utils/
>>>>>>> 347dbeee

# ------ For use outside of containers ------

# --- To manage docker ---

pull: # TODO: Is this actually required? It worked for me without executing this line.
	docker pull ubuntu && docker pull postgres

startup:
	if [[ $$(docker-compose ps --filter status=running --services) != "db" ]]; then\
		docker-compose up --build -d --no-recreate db;\
	fi;\
	docker-compose -p ${USER} up --build -d luigi

shutdown:
	docker-compose -p ${USER} rm -sf luigi

connect:
	docker-compose -p ${USER} exec luigi bash

# runs a command in the luigi container
# example: sudo make docker-do do='make luigi'
docker-do:
	docker-compose -p ${USER} exec luigi $(do)

# --- To access postgres ---

# opens a psql shell inside the database container
db-psql:
	docker exec -it db psql -U postgres

# runs a command for the database in the container
# example: sudo make db-do do='\\d'
db = barberini # default database for db-do
db-do:
	docker exec -it db psql -U postgres -a $(db) -c $(do)

db-backup:
	docker exec db pg_dump -U postgres barberini > /var/db-backups/db_dump_`date +%d-%m-%Y"_"%H_%M_%S`.sql

db-restore:
	docker exec -i db psql -U postgres barberini < $(dump)


# ------ For use inside the Luigi container ------

# --- Control luigi ---

luigi-scheduler:
	luigid --background &
	sleep 3 # workaround until scheduler has started

luigi-restart:
	sudo killall luigid
	make luigi-scheduler
	
luigi:
	make LMODULE=query_db LTASK=QueryDB luigi-task

luigi-task: luigi-scheduler
	mkdir -p output
	bash -c "PYTHONPATH=$${PYTHONPATH}:$(TOTALPYPATH) luigi --module $(LMODULE) $(LTASK)"

luigi-clean:
	rm -rf output

# --- Testing ---

test: luigi-clean
	mkdir -p output
	# globstar needed to recursively find all .py-files via **
	POSTGRES_DB=barberini_test && shopt -s globstar && PYTHONPATH=$(TOTALPYPATH):./tests/_utils/ python3 -m unittest tests/**/test*.py -v
	make luigi-clean

python:
	bash -c "PYTHONPATH=$${PYTHONPATH}:$(TOTALPYPATH) python3"<|MERGE_RESOLUTION|>--- conflicted
+++ resolved
@@ -5,15 +5,8 @@
 
 # ------ Internal variables ------
 
-<<<<<<< HEAD
 SHELL := /bin/bash
-TOTALPYPATH := $(shell find ./src/ -type d | grep -v '/__pycache__' | sed '/\/\./d' | tr '\n' ':' | sed 's/:$$//')
-	# this piece of sed-art finds all directories in src (excluding pycache) to build a global namespace
-
-=======
-# variables
 TOTALPYPATH := ./src/:./src/_utils/
->>>>>>> 347dbeee
 
 # ------ For use outside of containers ------
 
