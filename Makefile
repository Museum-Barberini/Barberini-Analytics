# MAKEFILE
# The targets specified in this file are mostly used like aliases.


# ------ Internal variables ------

SHELL := /bin/bash
TOTALPYPATH := ./src/:./src/_utils/
SSL_CERT_DIR := /var/db-data


# ------ For use outside of containers ------

# --- To manage docker ---

pull: # TODO: Is this actually required? It worked for me without executing this line.
	docker pull ubuntu && docker pull postgres

# Start the container luigi. Also start the container db if it is not already running.
# If the container db is being started, start it with ssl encryption if the file '/var/db-data/server.key'.
startup:
	if [[ $$(docker-compose ps --filter status=running --services) != "db" ]]; then\
<<<<<<< HEAD
		docker-compose up --build -d --no-recreate db;\
=======
		if [[ -e $(SSL_CERT_DIR)/server.key ]]; then\
	 		docker-compose -f docker-compose.yml -f docker-compose-enable-ssl.yml up --build -d --no-recreate db;\
		else\
	 		docker-compose -f docker-compose.yml up --build -d --no-recreate db;\
		fi;\
>>>>>>> 7928f7e7
	fi;\
	docker-compose -p ${USER} up --build -d luigi

shutdown:
	docker-compose -p ${USER} rm -sf luigi

shutdown-db:
	docker-compose rm -sf db

connect:
	docker-compose -p ${USER} exec luigi bash

# runs a command in the luigi container
# example: sudo make docker-do do='make luigi'
docker-do:
	docker-compose -p ${USER} exec luigi $(do)

docker-clean-cache:
	docker-compose -p ${USER} build --no-cache

# --- To access postgres ---

# opens a psql shell inside the database container
db-psql:
	docker exec -it db psql -U postgres

# runs a command for the database in the container
# example: sudo make db-do do='\\d'
db = barberini # default database for db-do
db-do:
	docker exec -it db psql -U postgres -a $(db) -c $(do)

db-backup:
	docker exec db pg_dump -U postgres barberini > /var/db-backups/db_dump_`date +%d-%m-%Y"_"%H_%M_%S`.sql

# Restore the database from a dump/backup
db-restore:
	docker exec -i db psql -U postgres barberini < $(dump)


# ------ For use inside the Luigi container ------

# --- Control luigi ---

luigi-scheduler:
	luigid --background &
	sleep 3 # workaround until scheduler has started

luigi-restart-scheduler:
	sudo killall luigid
	make luigi-scheduler
	
luigi:
	make LMODULE=query_db LTASK=QueryDB luigi-task

luigi-task: luigi-scheduler
	mkdir -p output
	bash -c "PYTHONPATH=$${PYTHONPATH}:$(TOTALPYPATH) luigi --module $(LMODULE) $(LTASK)"

luigi-clean:
	rm -rf output

# --- Testing ---

test: luigi-clean
	mkdir -p output
	# globstar needed to recursively find all .py-files via **
	POSTGRES_DB=barberini_test && shopt -s globstar && PYTHONPATH=$(TOTALPYPATH):./tests/_utils/ python3 -m unittest tests/**/test*.py -v
	make luigi-clean

python:
	bash -c "PYTHONPATH=$${PYTHONPATH}:$(TOTALPYPATH) python3"<|MERGE_RESOLUTION|>--- conflicted
+++ resolved
@@ -20,15 +20,11 @@
 # If the container db is being started, start it with ssl encryption if the file '/var/db-data/server.key'.
 startup:
 	if [[ $$(docker-compose ps --filter status=running --services) != "db" ]]; then\
-<<<<<<< HEAD
-		docker-compose up --build -d --no-recreate db;\
-=======
 		if [[ -e $(SSL_CERT_DIR)/server.key ]]; then\
 	 		docker-compose -f docker-compose.yml -f docker-compose-enable-ssl.yml up --build -d --no-recreate db;\
 		else\
 	 		docker-compose -f docker-compose.yml up --build -d --no-recreate db;\
 		fi;\
->>>>>>> 7928f7e7
 	fi;\
 	docker-compose -p ${USER} up --build -d luigi
 
