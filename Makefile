# MAKEFILE
# The targets specified in this file are mostly used like aliases.


# ------ Internal variables ------

SHELL := /bin/bash
SSL_CERT_DIR := /var/barberini-analytics/db-data


# ------ For use outside of containers ------

# --- To manage docker ---

# Start the container luigi. Also start the container db if it is not already running.
# If the container db is being started, start it with ssl encryption if the file '/var/barberini-analytics/db-data/server.key'.
startup:
	if [[ $$(docker-compose ps --filter status=running --services) != "db" ]]; then\
		if [[ -e $(SSL_CERT_DIR)/server.key ]]; then\
	 		docker-compose -f docker-compose.yml -f docker-compose-enable-ssl.yml up --build -d --no-recreate db;\
		else\
	 		docker-compose -f docker-compose.yml up --build -d --no-recreate db;\
		fi;\
	fi
	# Generate custom hostname for better error logs
	HOSTNAME="$$(hostname)-$$(cat /dev/urandom | tr -dc 'a-z' | fold -w 8 | head -n 1)" \
		docker-compose -p ${USER} up --build -d luigi gplay_api

shutdown:
	docker-compose -p ${USER} rm -sf luigi gplay_api

shutdown-db:
	docker-compose rm -sf db

connect:
	docker-compose -p ${USER} exec luigi ${SHELL}

# runs a command in the luigi container
# example: sudo make docker-do do='make luigi'
docker-do:
	docker exec -i "${USER}-luigi" bash -c "$(do)"

docker-clean-cache:
	docker-compose -p ${USER} build --no-cache


apply-pending-migrations:
	${SHELL} -c '\
		set -a \
		&& . /etc/barberini-analytics/secrets/database.env \
		&& POSTGRES_HOST=localhost \
		&& ./scripts/migrations/migrate.sh /var/barberini-analytics/db-data/applied_migrations.txt'

# ------ For use inside the Luigi container ------

# --- Control luigi ---

luigi-scheduler:
	luigid --background
	# Waiting for scheduler ...
	${SHELL} -c "until echo > /dev/tcp/localhost/8082; do sleep 0.01; done" > /dev/null 2>&1

luigi-restart-scheduler:
	killall luigid
	make luigi-scheduler
	
luigi:
	./scripts/running/fill_db.sh

OUTPUT_DIR ?= output # default output directory is 'output'
<<<<<<< HEAD
luigi-task: luigi-scheduler
	mkdir -p $(OUTPUT_DIR) 
	luigi --module $(LMODULE) $(LTASK) $(LARGS)
=======
luigi-task: luigi-scheduler output-folder
	luigi --module $(LMODULE) $(LTASK)
>>>>>>> 81ae9825

luigi-clean:
	rm -rf $(OUTPUT_DIR)

luigi-minimal: luigi-scheduler luigi-clean output-folder
	MINIMAL=True make luigi

# TODO: Custom output folder per test and minimal?
output-folder:
	mkdir -p $(OUTPUT_DIR)
# --- Testing ---

# optional argument: test
# example: make test
# example: make test test=tests/test_twitter.py
test ?= tests/**/test*.py
test: luigi-clean
	mkdir -p output
	# globstar needed to recursively find all .py-files via **
	PYTHONPATH=$${PYTHONPATH}:./tests/_utils/ \
		&& shopt -s globstar \
		&& python3 -m db_test $(test) -v \
		&& make luigi-clean

test-full:
	FULL_TEST=True make test

coverage: luigi-clean
	PYTHONPATH=$${PYTHONPATH}:./tests/_utils/ \
		&& shopt -s globstar \
		&& python3 -m coverage run --source ./src -m db_test -v --failfast --catch tests/**/test*.py -v
	# print coverage results to screen. Parsed by gitlab CI regex to determine MR code coverage.
	python3 -m coverage report
	# generate html report. Is stored as artefact in gitlab CI job (stage: coverage)
	python3 -m coverage html

# --- To access postgres ---

db = barberini
# default database for db-do
# opens a psql shell inside the database container
db-psql:
	docker exec -it db psql -U postgres -d "$(db)"

# runs a command for the database in the container
# example: sudo make db-do do='\\d'
db-do:
	docker exec -it db psql -U postgres -a "$(db)" -c "$(do)"

db-backup:
	docker exec db pg_dump -U postgres barberini > /var/barberini-analytics/db-backups/db_dump_`date +%d-%m-%Y"_"%H_%M_%S`.sql

# Restore the database from a dump/backup
db-restore:
	docker exec -i db psql -U postgres barberini < $(dump)

db-schema-report:
	docker exec db pg_dump -U postgres -d barberini -s<|MERGE_RESOLUTION|>--- conflicted
+++ resolved
@@ -68,14 +68,8 @@
 	./scripts/running/fill_db.sh
 
 OUTPUT_DIR ?= output # default output directory is 'output'
-<<<<<<< HEAD
-luigi-task: luigi-scheduler
-	mkdir -p $(OUTPUT_DIR) 
+luigi-task: luigi-scheduler output-folder
 	luigi --module $(LMODULE) $(LTASK) $(LARGS)
-=======
-luigi-task: luigi-scheduler output-folder
-	luigi --module $(LMODULE) $(LTASK)
->>>>>>> 81ae9825
 
 luigi-clean:
 	rm -rf $(OUTPUT_DIR)
