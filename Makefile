# MAKEFILE
# The targets specified in this file are mostly used like aliases.


# ------ Internal variables ------

SHELL := /bin/bash
TOTALPYPATH := ./src/:./src/_utils/
SSL_CERT_DIR := /var/db-data


# ------ For use outside of containers ------

# --- To manage docker ---

# Start the container luigi. Also start the container db if it is not already running.
# If the container db is being started, start it with ssl encryption if the file '/var/db-data/server.key'.
startup:
	if [[ $$(docker-compose ps --filter status=running --services) != "db" ]]; then\
		if [[ -e $(SSL_CERT_DIR)/server.key ]]; then\
	 		docker-compose -f docker-compose.yml -f docker-compose-enable-ssl.yml up --build -d --no-recreate db;\
		else\
	 		docker-compose -f docker-compose.yml up --build -d --no-recreate db;\
		fi;\
	fi;\
	docker-compose -p ${USER} up --build -d luigi

shutdown:
	docker-compose -p ${USER} rm -sf luigi

shutdown-db:
	docker-compose rm -sf db

connect:
	docker-compose -p ${USER} exec luigi bash

# runs a command in the luigi container
# example: sudo make docker-do do='make luigi'
docker-do:
	docker-compose -p ${USER} exec luigi $(do)

docker-clean-cache:
	docker-compose -p ${USER} build --no-cache

# --- To access postgres ---

# opens a psql shell inside the database container
db-psql:
	docker exec -it db psql -U postgres

# runs a command for the database in the container
# example: sudo make db-do do='\\d'
db = barberini # default database for db-do
db-do:
	docker exec -it db psql -U postgres -a $(db) -c $(do)

db-backup:
	docker exec db pg_dump -U postgres barberini > /var/db-backups/db_dump_`date +%d-%m-%Y"_"%H_%M_%S`.sql

# Restore the database from a dump/backup
db-restore:
	docker exec -i db psql -U postgres barberini < $(dump)


# ------ For use inside the Luigi container ------

# --- Control luigi ---

luigi-scheduler:
	luigid --background &
	sleep 3 # workaround until scheduler has started

luigi-restart-scheduler:
	sudo killall luigid
	make luigi-scheduler
	
luigi:
	make LMODULE=query_db LTASK=QueryDB luigi-task

luigi-task: luigi-scheduler
	mkdir -p output
	bash -c "PYTHONPATH=$${PYTHONPATH}:$(TOTALPYPATH) luigi --module $(LMODULE) $(LTASK)"

luigi-clean:
	rm -rf output

# --- Testing ---

test: luigi-clean
	mkdir -p output
	# globstar needed to recursively find all .py-files via **
	POSTGRES_DB=barberini_test && shopt -s globstar && PYTHONPATH=$(TOTALPYPATH):./tests/_utils/ python3 -m unittest tests/**/test*.py -v
	make luigi-clean

<<<<<<< HEAD
python:
	bash -c "PYTHONPATH=$${PYTHONPATH}:$(TOTALPYPATH) python3"
=======
coverage: luigi-clean
	POSTGRES_DB=barberini_test && shopt -s globstar && PYTHONPATH=$(TOTALPYPATH):./tests/_utils/ python3 -m coverage run --source ./src -m unittest -v --failfast --catch tests/**/test*.py -v
	# print coverage results to screen. Parsed by gitlab CI regex to determine MR code coverage.
	python3 -m coverage report
	# generate html report. Is stored as artefact in gitlab CI job (stage: coverage)
	python3 -m coverage html

# use db-psql to get a psql shell inside the database container
db-psql:
	docker exec -it db psql -U postgres

# use db-do to run a command for the database in the container
# example: sudo make db-do do='\\d'
db = barberini # default database for db-do
db-do:
	docker exec -it db psql -U postgres -a $(db) -c $(do)

db-backup:
	docker exec db pg_dump -U postgres barberini > /var/db-backups/db_dump_`date +%d-%m-%Y"_"%H_%M_%S`.sql

db-restore:
	docker exec -i db psql -U postgres barberini < $(dump)
>>>>>>> 59e1d475
<|MERGE_RESOLUTION|>--- conflicted
+++ resolved
@@ -5,7 +5,6 @@
 # ------ Internal variables ------
 
 SHELL := /bin/bash
-TOTALPYPATH := ./src/:./src/_utils/
 SSL_CERT_DIR := /var/db-data
 
 
@@ -79,7 +78,7 @@
 
 luigi-task: luigi-scheduler
 	mkdir -p output
-	bash -c "PYTHONPATH=$${PYTHONPATH}:$(TOTALPYPATH) luigi --module $(LMODULE) $(LTASK)"
+	luigi --module $(LMODULE) $(LTASK)
 
 luigi-clean:
 	rm -rf output
@@ -89,13 +88,9 @@
 test: luigi-clean
 	mkdir -p output
 	# globstar needed to recursively find all .py-files via **
-	POSTGRES_DB=barberini_test && shopt -s globstar && PYTHONPATH=$(TOTALPYPATH):./tests/_utils/ python3 -m unittest tests/**/test*.py -v
+	POSTGRES_DB=barberini_test && shopt -s globstar && PYTHONPATH=$${PYTHONPATH}:./tests/_utils/ python3 -m unittest tests/**/test*.py -v
 	make luigi-clean
 
-<<<<<<< HEAD
-python:
-	bash -c "PYTHONPATH=$${PYTHONPATH}:$(TOTALPYPATH) python3"
-=======
 coverage: luigi-clean
 	POSTGRES_DB=barberini_test && shopt -s globstar && PYTHONPATH=$(TOTALPYPATH):./tests/_utils/ python3 -m coverage run --source ./src -m unittest -v --failfast --catch tests/**/test*.py -v
 	# print coverage results to screen. Parsed by gitlab CI regex to determine MR code coverage.
@@ -117,5 +112,4 @@
 	docker exec db pg_dump -U postgres barberini > /var/db-backups/db_dump_`date +%d-%m-%Y"_"%H_%M_%S`.sql
 
 db-restore:
-	docker exec -i db psql -U postgres barberini < $(dump)
->>>>>>> 59e1d475
+	docker exec -i db psql -U postgres barberini < $(dump)