--- conflicted
+++ resolved
@@ -2,10 +2,7 @@
 
 # variables
 TOTALPYPATH := $(shell find ./src/ -type d | grep -v '/__pycache__' | sed '/\/\./d' | tr '\n' ':' | sed 's/:$$//')
-<<<<<<< HEAD
-=======
 # this piece of sed-art finds all directories in src (excluding pycache) to build a global namespace
->>>>>>> 9854f007
 
 # from outside containers
 
@@ -51,16 +48,11 @@
 
 # misc
 
-test:
-<<<<<<< HEAD
+test: luigi-clean
+	mkdir -p output
+	# globstar needed to recursively find all .py-files via **
+	POSTGRES_DB=barberini_test && PYTHONPATH=$(TOTALPYPATH):./tests/_utils/ shopt -s globstar && python3 -m unittest tests/**/test*.py -v
 	make luigi-clean
-	mkdir -p output
-	POSTGRES_DB=barberini_test && PYTHONPATH=$(TOTALPYPATH):./tests/_utils/ python3 -m unittest tests/**/test*.py -v
-	make luigi-clean
-=======
-	# globstar needed to recursively find all .py-files via **
-	shopt -s globstar && PYTHONPATH=$(TOTALPYPATH) python3 -m unittest tests/**/test*.py -v
->>>>>>> 9854f007
 
 # use db-psql to get a psql shell inside the database container
 db-psql:
