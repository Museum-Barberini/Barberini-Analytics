--- conflicted
+++ resolved
@@ -2,11 +2,8 @@
 
 # variables
 TOTALPYPATH := ./src/:./src/_utils/
-<<<<<<< HEAD
-=======
 SSL_CERT_DIR := /var/db-data
 
->>>>>>> 7928f7e7
 
 # from outside containers
 
