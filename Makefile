# MAKEFILE
# The targets specified in this file are mostly used like aliases.


# ------ Internal variables ------

SHELL := /bin/bash
SSL_CERT_DIR := /var/barberini-analytics/db-data
DOCKER_COMPOSE := docker-compose -f ./docker/docker-compose.yml

# ------ For use outside of containers ------

# --- To manage docker ---

# Start the container luigi. Also start the container barberini_analytics_db if it is not already running.
# If the container barberini_analytics_db is being started, start it with ssl encryption if the file '/var/barberini-analytics/db-data/server.key'.
startup: startup-db
	# Generate custom hostname for better error logs
	HOSTNAME="$$(hostname)-$$(cat /dev/urandom | tr -dc 'a-z' | fold -w 8 | head -n 1)" \
		LUIGI_EMAIL_FORMAT=$$( \
		`# Enabled luigi mails iff we are in production context.`; [[ \
			$$BARBERINI_ANALYTICS_CONTEXT = PRODUCTION ]] \
				&& echo "html" || echo "none") \
<<<<<<< HEAD
		docker-compose -p ${USER} up --build -d barberini_analytics_luigi gplay_api

startup-db:
	if [[ $$(docker-compose ps --filter status=running --services) != "barberini_analytics_db" ]]; then\
		if [[ -e $(SSL_CERT_DIR)/server.key ]]; then\
	 		docker-compose -f docker-compose.yml -f docker-compose-enable-ssl.yml up --build -d --no-recreate barberini_analytics_db;\
		else\
	 		docker-compose -f docker-compose.yml up --build -d --no-recreate barberini_analytics_db;\
=======
		$(DOCKER_COMPOSE) -p ${USER} up --build -d luigi gplay_api

startup-db:
	if [[ $$($(DOCKER_COMPOSE) ps --filter status=running --services) != "db" ]]; then\
		if [[ -e $(SSL_CERT_DIR)/server.key ]]; then\
	 		$(DOCKER_COMPOSE) -f docker/docker-compose-enable-ssl.yml up --build -d --no-recreate db;\
		else\
	 		$(DOCKER_COMPOSE) up --build -d --no-recreate db;\
>>>>>>> 05523c6b
		fi;\
	fi

shutdown:
<<<<<<< HEAD
	docker-compose -p ${USER} rm -sf barberini_analytics_luigi gplay_api

shutdown-db:
	docker-compose rm -sf barberini_analytics_db

connect:
	docker-compose -p ${USER} exec barberini_analytics_luigi ${SHELL}
=======
	$(DOCKER_COMPOSE) -p ${USER} rm -sf luigi gplay_api

shutdown-db:
	$(DOCKER_COMPOSE) rm -sf db

connect:
	$(DOCKER_COMPOSE) -p ${USER} exec luigi ${SHELL}
>>>>>>> 05523c6b

# runs a command in the barberini_analytics_luigi container
# example: sudo make docker-do do='make luigi'
docker-do:
	docker exec -i "${USER}-barberini_analytics_luigi" bash -c "$(do)"

docker-clean-cache:
	$(DOCKER_COMPOSE) -p ${USER} build --no-cache


# ------ For use inside the Luigi container ------

apply-pending-migrations:
	./scripts/migrations/migrate.sh /var/lib/postgresql/data/applied_migrations.txt

# --- Control luigi ---

luigi-scheduler:
	luigid --background
	# Waiting for scheduler ...
	${SHELL} -c "until echo > /dev/tcp/localhost/8082; do sleep 0.01; done" > /dev/null 2>&1

luigi-restart-scheduler:
	killall luigid
	make luigi-scheduler
	
luigi:
	make luigi-task LMODULE=fill_db LTASK=FillDB

OUTPUT_DIR ?= output # default output directory is 'output'
luigi-task: luigi-scheduler output-folder
	luigi --module $(LMODULE) $(LTASK) $(LARGS)

luigi-clean:
	rm -rf $(OUTPUT_DIR)

luigi-minimal: luigi-scheduler luigi-clean output-folder
	MINIMAL=True make luigi

# TODO: Custom output folder per test and minimal?
output-folder:
	mkdir -p $(OUTPUT_DIR)
# --- Testing ---

# optional argument: test
# example: make test
# example: make test test=tests/test_twitter.py
test ?= tests/**/test*.py
test: luigi-clean
	mkdir -p output
	# globstar needed to recursively find all .py-files via **
	PYTHONPATH=$${PYTHONPATH}:./tests/_utils/ \
		&& shopt -s globstar \
		&& python3 -m db_test $(test) -v \
		&& make luigi-clean

test-full:
	FULL_TEST=True make test

coverage: luigi-clean
	PYTHONPATH=$${PYTHONPATH}:./tests/_utils/ \
		&& shopt -s globstar \
		&& python3 -m coverage run --source ./src -m db_test -v --catch tests/**/test*.py -v
	# print coverage results to screen. Parsed by gitlab CI regex to determine MR code coverage.
	python3 -m coverage report
	# generate html report. Is stored as artifact in gitlab CI job (stage: coverage)
	python3 -m coverage html

# --- To access postgres ---

db = barberini
# default database for db-do
# opens a psql shell inside the database container
db-psql:
	docker exec -it barberini_analytics_db psql -U postgres -d "$(db)"

# runs a command for the database in the container
# example: sudo make db-do do='\\d'
db-do:
	docker exec -it barberini_analytics_db psql -U postgres -a "$(db)" -c "$(do)"

db-backup:
	docker exec barberini_analytics_db pg_dump -U postgres barberini > /var/barberini-analytics/db-backups/db_dump_`date +%d-%m-%Y"_"%H_%M_%S`.sql

# Restore the database from a dump/backup
db-restore:
	docker exec -i barberini_analytics_db psql -U postgres barberini < $(dump)

db-schema-report:
	docker exec barberini_analytics_db pg_dump -U postgres -d barberini -s<|MERGE_RESOLUTION|>--- conflicted
+++ resolved
@@ -21,46 +21,25 @@
 		`# Enabled luigi mails iff we are in production context.`; [[ \
 			$$BARBERINI_ANALYTICS_CONTEXT = PRODUCTION ]] \
 				&& echo "html" || echo "none") \
-<<<<<<< HEAD
-		docker-compose -p ${USER} up --build -d barberini_analytics_luigi gplay_api
+		$(DOCKER_COMPOSE) -p ${USER} up --build -d barberini_analytics_luigi gplay_api
 
 startup-db:
-	if [[ $$(docker-compose ps --filter status=running --services) != "barberini_analytics_db" ]]; then\
+	if [[ $$($(DOCKER_COMPOSE) ps --filter status=running --services) != "barberini_analytics_db" ]]; then\
 		if [[ -e $(SSL_CERT_DIR)/server.key ]]; then\
-	 		docker-compose -f docker-compose.yml -f docker-compose-enable-ssl.yml up --build -d --no-recreate barberini_analytics_db;\
+	 		$(DOCKER_COMPOSE) -f docker/docker-compose-enable-ssl.yml up --build -d --no-recreate barberini_analytics_db;\
 		else\
-	 		docker-compose -f docker-compose.yml up --build -d --no-recreate barberini_analytics_db;\
-=======
-		$(DOCKER_COMPOSE) -p ${USER} up --build -d luigi gplay_api
-
-startup-db:
-	if [[ $$($(DOCKER_COMPOSE) ps --filter status=running --services) != "db" ]]; then\
-		if [[ -e $(SSL_CERT_DIR)/server.key ]]; then\
-	 		$(DOCKER_COMPOSE) -f docker/docker-compose-enable-ssl.yml up --build -d --no-recreate db;\
-		else\
-	 		$(DOCKER_COMPOSE) up --build -d --no-recreate db;\
->>>>>>> 05523c6b
+	 		$(DOCKER_COMPOSE) up --build -d --no-recreate barberini_analytics_db;\
 		fi;\
 	fi
 
 shutdown:
-<<<<<<< HEAD
-	docker-compose -p ${USER} rm -sf barberini_analytics_luigi gplay_api
-
-shutdown-db:
-	docker-compose rm -sf barberini_analytics_db
-
-connect:
-	docker-compose -p ${USER} exec barberini_analytics_luigi ${SHELL}
-=======
-	$(DOCKER_COMPOSE) -p ${USER} rm -sf luigi gplay_api
+	$(DOCKER_COMPOSE) -p ${USER} rm -sf barberini_analytics_luigi gplay_api
 
 shutdown-db:
 	$(DOCKER_COMPOSE) rm -sf db
 
 connect:
-	$(DOCKER_COMPOSE) -p ${USER} exec luigi ${SHELL}
->>>>>>> 05523c6b
+	$(DOCKER_COMPOSE) -p ${USER} exec barberini_analytics_luigi ${SHELL}
 
 # runs a command in the barberini_analytics_luigi container
 # example: sudo make docker-do do='make luigi'
