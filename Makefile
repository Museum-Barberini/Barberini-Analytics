# MAKEFILE
# The targets specified in this file are mostly used like aliases.


# ------ Internal variables ------

DOCKER_COMPOSE := docker-compose -f ./docker/docker-compose.yml
PYTHON := python3
SHELL := /bin/bash
SSL_CERT_DIR := /var/barberini-analytics/db-data

# ------ For use outside of containers ------

# --- To manage docker ---

# Start the container luigi. Also start the container barberini_analytics_db if it is not already running.
# If the container barberini_analytics_db is being started, start it with ssl encryption if the file '/var/barberini-analytics/db-data/server.key'.
startup: startup-db
	# Generate custom hostname for better error logs
	HOSTNAME="$$(hostname)-$$(cat /dev/urandom | tr -dc 'a-z' | fold -w 8 | head -n 1)" \
		LUIGI_EMAIL_FORMAT=$$( \
		`# Enabled luigi mails iff we are in production context.`; [[ \
			$$BARBERINI_ANALYTICS_CONTEXT = PRODUCTION ]] \
				&& echo "html" || echo "none") \
		$(DOCKER_COMPOSE) -p ${USER} up --build -d barberini_analytics_luigi barberini_analytics_gplay_api
	
	echo -e "\e[1m\xf0\x9f\x8f\x84\xe2\x80\x8d`# bash styling magic` To join the" \
		"party, open http://localhost:8082 and run:\n   ssh -L 8082:localhost:$$( \
			docker port ${USER}-barberini_analytics_luigi 8082 | cut -d: -f2 \
		) -fN $$(hostname)\e[0m"

startup-db:
	if [[ $$($(DOCKER_COMPOSE) ps --filter status=running --services) != "barberini_analytics_db" ]]; then\
		if [[ -e $(SSL_CERT_DIR)/server.key ]]; then\
			$(DOCKER_COMPOSE) -f docker/docker-compose-enable-ssl.yml up --build -d --no-recreate barberini_analytics_db;\
		else\
			$(DOCKER_COMPOSE) up --build -d --no-recreate barberini_analytics_db;\
		fi;\
	fi

shutdown:
	$(DOCKER_COMPOSE) -p ${USER} rm -sf barberini_analytics_luigi barberini_analytics_gplay_api

shutdown-db:
	$(DOCKER_COMPOSE) rm -sf barberini_analytics_db

connect:
	$(DOCKER_COMPOSE) -p ${USER} exec barberini_analytics_luigi ${SHELL}

# runs a command in the barberini_analytics_luigi container
# example: sudo make docker-do do='make luigi'
docker-do:
	docker exec -i "${USER}-barberini_analytics_luigi" $(SHELL) -c "$(do)"

# Remove all docker containers
# Keep images for optimization
docker-cleanup: shutdown
	$(SHELL) -c '\
		containers=$$(docker ps -f name=$$USER-* -q);\
		if [ -n "$$containers" ]; then docker rm $$containers; fi;\
	'

# Rebuild docker containers without cache (useful after changing
# requirements.txt has changed, for example)
docker-rebuild:
	$(DOCKER_COMPOSE) -p ${USER} build --no-cache


# ------ For use inside the Luigi container ------

apply-pending-migrations:
	./scripts/migrations/migrate.sh /var/lib/postgresql/data/applied_migrations.txt

EXT ?= sql
create-migration:
	${SHELL} -c "touch $$(find scripts/migrations/ -name 'migration_*' -type f \
		| sed -n 's/\(migration_[[:digit:]]\+\).*$$/\1.$(EXT)/p' \
		| sort -r \
		| head -n 1 \
		| perl -lpe 's/(\d+)/sprintf("%0@{[length($$1)]}d", $$1+1)/e')"

# --- Control luigi ---

luigi-scheduler:
	luigid --background
	# Waiting for scheduler ...
	${SHELL} -c "until echo > /dev/tcp/localhost/8082; do sleep 0.01; done" > /dev/null 2>&1

luigi-restart-scheduler:
	killall luigid || true
	$(MAKE) luigi-scheduler
	
luigi:
	$(MAKE) luigi-task LMODULE=_fill_db LTASK=FillDb

OUTPUT_DIR ?= output # default output directory is 'output'
luigi-task: luigi-scheduler output-folder
	$(SHELL) -c 'echo luigi "$${LMODULE+--module $$LMODULE}" $(LTASK) $(LARGS)'
	$(SHELL) -c 'luigi $${LMODULE+--module $$LMODULE} $(LTASK) $(LARGS)'

luigi-clean:
	rm -rf $(OUTPUT_DIR)

luigi-minimal: luigi-scheduler luigi-clean output-folder
	MINIMAL=True $(MAKE) luigi

# this target can be used to simply run one task inside the container
luigi-task-in-container: startup
	docker exec $(USER)-barberini_analytics_luigi bash -c \
	'make luigi-task LMODULE=$(LMODULE) LTASK=$(LTASK) LARGS=$(LARGS)'

# TODO: Custom output folder per test and minimal?
output-folder:
	mkdir -p $(OUTPUT_DIR)
# --- Testing ---

# optional argument: test
# example: make test
# example: make test test=tests/test_twitter.py
test ?= tests/**/test*.py
# optional argument: testmodule
# Usually you don't want to change this. All database tests in this solution
# require DatabaseTestSuite from db_test.
test: export OUTPUT_DIR=output_test
test: luigi-clean output-folder
	# globstar needed to recursively find all .py-files via **
	PYTHONPATH=$${PYTHONPATH}:./tests/_utils/ \
		&& shopt -s globstar \
		&& $(PYTHON) -m db_test $(test) -v \
		&& $(MAKE) luigi-clean

test-full:
	FULL_TEST=True $(MAKE) test

coverage: luigi-clean
	PYTHONPATH=$${PYTHONPATH}:./tests/_utils/ \
		&& shopt -s globstar \
		&& $(PYTHON) -m coverage run --source ./src -m db_test -v --catch tests/**/test*.py -v
	# print coverage results to screen. Parsed by gitlab CI regex to determine MR code coverage.
	$(PYTHON) -m coverage report
	# generate html report. Is stored as artifact in gitlab CI job (stage: coverage)
	$(PYTHON) -m coverage html

lint: lint-python lint-markdown

lint-python:
	flake8 -v --show-source .

lint-markdown:
	/node_modules/remark-cli/cli.js -f -u validate-links .
	/node_modules/markdownlint-cli/markdownlint.js . --ignore $(realpath docker/node_modules)

<<<<<<< HEAD
shellcheck:
	shellcheck -s bash $$(find . -name '*.sh')
=======
python-bandit:
	bandit -c bandit.yml ./**/*.py
>>>>>>> 9d5f35a9

# --- To access postgres ---

db = barberini
# default database for db-do
# opens a psql shell inside the database container
db-psql:
	docker exec -it barberini_analytics_db psql -U postgres -d "$(db)"

# runs a command for the database in the container
# example: sudo make db-do do='\\d'
db-do:
	docker exec -it barberini_analytics_db psql -U postgres -a "$(db)" -c "$(do)"

db-backup:
	docker exec barberini_analytics_db pg_dump -U postgres barberini \
		> /var/barberini-analytics/db-backups/db_dump_`date +%d-%m-%Y"_"%H_%M_%S`.sql

# Restore the database from a dump/backup
db-restore:
	docker exec -i barberini_analytics_db psql -U postgres barberini < $(dump)

db-schema-report:
	docker exec barberini_analytics_db pg_dump -U postgres -d barberini -s

# --- Maintenance ---

# To be run from within the container
upgrade-requirements:
	pip-upgrade docker/requirements.txt --skip-virtualenv-check -p all
	bash -c 'pip3 check || (echo "⚠ Please define these deps explicitely in requirements.txt" && false)'
	echo "Upgrade successful, please run the CI now before merging the" \
		 "upgrades into the master!"<|MERGE_RESOLUTION|>--- conflicted
+++ resolved
@@ -150,13 +150,11 @@
 	/node_modules/remark-cli/cli.js -f -u validate-links .
 	/node_modules/markdownlint-cli/markdownlint.js . --ignore $(realpath docker/node_modules)
 
-<<<<<<< HEAD
+python-bandit:
+	bandit -c bandit.yml ./**/*.py
+
 shellcheck:
 	shellcheck -s bash $$(find . -name '*.sh')
-=======
-python-bandit:
-	bandit -c bandit.yml ./**/*.py
->>>>>>> 9d5f35a9
 
 # --- To access postgres ---
 
