--- conflicted
+++ resolved
@@ -46,21 +46,12 @@
 
         # Expected behaviour: 1 is removed because it is not found in the DB
         expected_df = pd.DataFrame(
-<<<<<<< HEAD
-            [[0]],
+            [['0']],
             columns=[COLUMN_NAME],
             index=[0])
         expected_invalid_values = pd.DataFrame(
-            [[1]],
+            [['1']],
             columns=[COLUMN_NAME],
-=======
-            [['0']],
-            columns=[test_column],
-            index=[0])
-        expected_invalid_values = pd.DataFrame(
-            [['1']],
-            columns=[test_column],
->>>>>>> 3362ffbb
             index=[1])
 
         def handle_invalid_values(invalid, foreign_key, valid):
