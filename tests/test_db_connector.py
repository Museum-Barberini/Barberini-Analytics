import os
import psycopg2
import time

from db_connector import DbConnector
from task_test import DatabaseTaskTest


class TestDbConnector(DatabaseTaskTest):

    def setUp(self):
        super().setUp()

        # Set up object under test
        self.connector = DbConnector(
            host=os.environ['POSTGRES_HOST'],
            database=os.environ['POSTGRES_DB'],
            user=os.environ['POSTGRES_USER'],
            password=os.environ['POSTGRES_PASSWORD'])

        # Set up connection manually (don't use the module under test!)
        self.connection = psycopg2.connect(
            host=self.connector.host,
            database=self.connector.database,
            user=self.connector.user,
            password=self.connector.password)

        # Give each test a temporary table to work with
        self.temp_table = f'tmp_{time.time()}'.replace('.', '')
        with self.connection as conn:
            with conn.cursor() as cur:
                cur.execute(f'''
                    CREATE TABLE {self.temp_table}
                    (col1 INT, col2 INT)
                ''')
                cur.execute(f'''
                    INSERT INTO {self.temp_table}
                    VALUES (1,2),(3,4)
                ''')

    def tearDown(self):
<<<<<<< HEAD
        try:
            self.db.connection.set_isolation_level(0)
            self.db.commit(f'DROP TABLE {self.temp_table}')
        finally:
            super().tearDown()
=======
        self.connection.set_isolation_level(0)
        with self.connection as conn:
            with conn.cursor() as cur:
                cur.execute(f'DROP TABLE {self.temp_table}')
        self.connection.close()

        super().tearDown()
>>>>>>> c64b6195

    def test_query(self):

        res = self.connector.query(f'SELECT * FROM {self.temp_table}')
        self.assertEqual(res, [(1, 2), (3, 4)])

    def test_execute(self):

        self.connector.execute(f'''
            DELETE FROM {self.temp_table}
            WHERE col1 = 1
        ''')

        with self.connection as conn:
            with conn.cursor() as cur:
                cur.execute(f'SELECT * FROM {self.temp_table}')
                table_content = cur.fetchall()

        self.assertEqual(table_content, [(3, 4)])

    def test_execute_multiple(self):

        self.connector.execute(
            f'''
                DELETE FROM {self.temp_table}
                WHERE col1 = 1
            ''',
            f'''
                DELETE FROM {self.temp_table}
                WHERE col1 = 3
            ''')

        with self.connection as conn:
            with conn.cursor() as cur:
                cur.execute(f'SELECT * FROM {self.temp_table}')
                table_content = cur.fetchall()

        self.assertFalse(table_content)  # empty

    def test_exists_case_not_empty(self):

        exists = self.connector.exists(f'''
            SELECT * FROM {self.temp_table}
        ''')

        self.assertTrue(exists)

    def test_exists_case_empty(self):

        exists = self.connector.exists(f'''
            SELECT * FROM {self.temp_table}
            WHERE col1 = 10
        ''')

        self.assertFalse(exists)

    def test_error_is_raised_on_bad_table_name(self):

        with self.assertRaises(psycopg2.Error):
            self.connector.query('''
                SELECT * FROM table_that_does_not_exist
            ''')<|MERGE_RESOLUTION|>--- conflicted
+++ resolved
@@ -39,21 +39,14 @@
                 ''')
 
     def tearDown(self):
-<<<<<<< HEAD
         try:
-            self.db.connection.set_isolation_level(0)
-            self.db.commit(f'DROP TABLE {self.temp_table}')
+            self.connection.set_isolation_level(0)
+            with self.connection as conn:
+                with conn.cursor() as cur:
+                    cur.execute(f'DROP TABLE IF EXISTS {self.temp_table}')
+            self.connection.close()
         finally:
             super().tearDown()
-=======
-        self.connection.set_isolation_level(0)
-        with self.connection as conn:
-            with conn.cursor() as cur:
-                cur.execute(f'DROP TABLE {self.temp_table}')
-        self.connection.close()
-
-        super().tearDown()
->>>>>>> c64b6195
 
     def test_query(self):
 
