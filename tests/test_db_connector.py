import os
import time

import psycopg2

from db_connector import DbConnector
from db_test import DatabaseTestCase


class TestDbConnector(DatabaseTestCase):

    def setUp(self):
        super().setUp()

        # Set up object under test
        self.connector = DbConnector(
            host=os.environ['POSTGRES_HOST'],
            database=os.environ['POSTGRES_DB'],
            user=os.environ['POSTGRES_USER'],
            password=os.environ['POSTGRES_PASSWORD'])

        # Set up connection manually (don't use the module under test!)
        self.connection = psycopg2.connect(
            host=self.connector.host,
            database=self.connector.database,
            user=self.connector.user,
            password=self.connector.password)

        # Give each test a temporary table to work with
        self.temp_table = f'tmp_{time.time()}'.replace('.', '')
        with self.connection as conn:
            with conn.cursor() as cur:
                cur.execute(f'''
                    CREATE TABLE {self.temp_table}
                    (col1 INT, col2 INT)
                ''')
                cur.execute(f'''
                    INSERT INTO {self.temp_table}
                    VALUES (1,2),(3,4)
                ''')

    def tearDown(self):
<<<<<<< HEAD
        self.connection.set_isolation_level(0)
        with self.connection as conn:
            with conn.cursor() as cur:
                cur.execute(f'DROP TABLE IF EXISTS {self.temp_table}')
        self.connection.close()

        super().tearDown()
=======
        try:
            self.connection.close()
        finally:
            super().tearDown()
>>>>>>> 81ae9825

    def test_query(self):

        rows = self.connector.query(f'SELECT * FROM {self.temp_table}')
        self.assertEqual(rows, [(1, 2), (3, 4)])

    def test_query_with_header(self):

        rows, columns = self.connector.query_with_header(
            f'SELECT * FROM {self.temp_table}')
        self.assertEqual([(1, 2), (3, 4)], rows)
        self.assertSequenceEqual(['col1', 'col2'], columns)

    def test_execute(self):

        self.connector.execute(f'''
            DELETE FROM {self.temp_table}
            WHERE col1 = 1
        ''')

        with self.connection as conn:
            with conn.cursor() as cur:
                cur.execute(f'SELECT * FROM {self.temp_table}')
                table_content = cur.fetchall()

        self.assertEqual(table_content, [(3, 4)])

    def test_execute_multiple(self):

        self.connector.execute(
            f'''
                DELETE FROM {self.temp_table}
                WHERE col1 = 1
            ''',
            f'''
                DELETE FROM {self.temp_table}
                WHERE col1 = 3
            ''')

        with self.connection as conn:
            with conn.cursor() as cur:
                cur.execute(f'SELECT * FROM {self.temp_table}')
                table_content = cur.fetchall()

        self.assertFalse(table_content)  # empty

    def test_exists_case_not_empty(self):

        exists = self.connector.exists(f'''
            SELECT * FROM {self.temp_table}
        ''')

        self.assertTrue(exists)

    def test_exists_case_empty(self):

        exists = self.connector.exists(f'''
            SELECT * FROM {self.temp_table}
            WHERE col1 = 10
        ''')

        self.assertFalse(exists)

    def test_exists_table_case_true(self):

        exists = self.connector.exists_table(self.temp_table)
        self.assertTrue(exists)

    def test_exists_table_case_false(self):

        with self.connection as conn:
            with conn.cursor() as cur:
                cur.execute(f'DROP TABLE {self.temp_table}')

        exists = self.connector.exists_table(self.temp_table)
        self.assertFalse(exists)

    def test_error_is_raised_on_bad_table_name(self):

        with self.assertRaises(psycopg2.Error):
            self.connector.query('''
                SELECT * FROM table_that_does_not_exist
            ''')<|MERGE_RESOLUTION|>--- conflicted
+++ resolved
@@ -40,20 +40,10 @@
                 ''')
 
     def tearDown(self):
-<<<<<<< HEAD
-        self.connection.set_isolation_level(0)
-        with self.connection as conn:
-            with conn.cursor() as cur:
-                cur.execute(f'DROP TABLE IF EXISTS {self.temp_table}')
-        self.connection.close()
-
-        super().tearDown()
-=======
         try:
             self.connection.close()
         finally:
             super().tearDown()
->>>>>>> 81ae9825
 
     def test_query(self):
 
