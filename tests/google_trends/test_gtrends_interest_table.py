import datetime as dt
<<<<<<< HEAD

import pandas as pd

from google_trends.gtrends_interest_table import *
from task_test import DatabaseTaskTest

=======
>>>>>>> 7928f7e7

import pandas as pd

from google_trends.gtrends_interest_table import (GTrendsInterestTable,
                                                  GtrendsInterestToDB)
from task_test import DatabaseTaskTest


class TestGtrendsInterestTable(DatabaseTaskTest):
    def __init__(self, methodName):
        super().__init__(methodName)
        self.task = self.isolate(GTrendsInterestTable())

    def test(self):
        self.task = GTrendsInterestTable()
        self.task.run()
        csv = pd.read_csv("output/google-trends/interests.csv")
        self.assertFalse(csv.empty)
        self.assertEqual(2, csv.ndim)
        self.assertCountEqual(
            ['topicId', 'date', 'interestValue'], list(csv.columns))


class TestGtrendsInterestToDB(DatabaseTaskTest):
    def test_interestsToDB(self):
        GtrendsInterestToDB().run()

        result = self.db.request(
            "SELECT * FROM gtrends_interest WHERE topic_id LIKE 'TESTING_%'")

        self.assertListEqual(
            ['topic_id', 'date', 'interest_value'], self.db.column_names)
        self.assertListEqual([
            ('TESTING_foo', dt.date(year=2001, month=10, day=12), 9),
            ('TESTING_bar', dt.date(year=2017, month=1, day=20), 42)],
            result
        )<|MERGE_RESOLUTION|>--- conflicted
+++ resolved
@@ -1,13 +1,4 @@
 import datetime as dt
-<<<<<<< HEAD
-
-import pandas as pd
-
-from google_trends.gtrends_interest_table import *
-from task_test import DatabaseTaskTest
-
-=======
->>>>>>> 7928f7e7
 
 import pandas as pd
 
