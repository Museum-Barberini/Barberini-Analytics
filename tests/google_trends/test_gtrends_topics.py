--- conflicted
+++ resolved
@@ -26,17 +26,9 @@
         self.assertTrue(topics_string)  # not empty
         topics = json.loads(topics_string)
         for item in topics:
-<<<<<<< HEAD
-            self.assertTrue(isinstance(item, str))
+            self.assertIsInstance(item, str)
         self.assertEqual(                                 # Generated topics should include:
             len([facts['ids']['google']['knowledgeId']])  # * the knowledge id
                 + len(facts['gtrends']['museumNames'])    # * all combinations of museum names
                     * len(facts['gtrends']['topics']),    #   and topics.
-=======
-            self.assertIsInstance(item, str)
-        self.assertEqual(
-            len([facts['ids']['google']['knowledgeId']])
-                + len(facts['gtrends']['museumNames'])
-                    * len(facts['gtrends']['topics']),
->>>>>>> f068ec0a
             len(topics))