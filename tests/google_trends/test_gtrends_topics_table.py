import pandas as pd
<<<<<<< HEAD

from google_trends.gtrends_topics_table import *
from task_test import DatabaseTaskTest

=======
>>>>>>> 7928f7e7

from google_trends.gtrends_topics_table import (GTrendsTopicsTable,
                                                GtrendsTopicsToDB)
from task_test import DatabaseTaskTest


class TestGtrendsTopicsTable(DatabaseTaskTest):
    def __init__(self, methodName):
        super().__init__(methodName)
        self.task = self.isolate(GTrendsTopicsTable())

    def test_getJson(self):
        self.task = GTrendsTopicsTable()
        actual = self.task.getJson()

        expected = [
            {'topic_id': '1', 'name': "one"},
            {'topic_id': '2', 'name': "two"}
        ]
        self.assertEqual(actual, expected)

    def test(self):
        self.task = GTrendsTopicsTable()
        self.task.run()
        csv = pd.read_csv("output/google-trends/topics.csv")
        self.assertFalse(csv.empty)
        self.assertEqual(2, csv.ndim)
        self.assertListEqual(['topic_id', 'name'], list(csv.columns))


class TestGtrendsTopicsToDB(DatabaseTaskTest):
    def test_topicsToDB(self):
<<<<<<< HEAD
        GtrendsTopicsToDB() # shouldnt raise
=======
        GtrendsTopicsToDB()  # shouldnt raise
>>>>>>> 7928f7e7
<|MERGE_RESOLUTION|>--- conflicted
+++ resolved
@@ -1,11 +1,4 @@
 import pandas as pd
-<<<<<<< HEAD
-
-from google_trends.gtrends_topics_table import *
-from task_test import DatabaseTaskTest
-
-=======
->>>>>>> 7928f7e7
 
 from google_trends.gtrends_topics_table import (GTrendsTopicsTable,
                                                 GtrendsTopicsToDB)
@@ -38,8 +31,4 @@
 
 class TestGtrendsTopicsToDB(DatabaseTaskTest):
     def test_topicsToDB(self):
-<<<<<<< HEAD
-        GtrendsTopicsToDB() # shouldnt raise
-=======
-        GtrendsTopicsToDB()  # shouldnt raise
->>>>>>> 7928f7e7
+        GtrendsTopicsToDB()  # shouldnt raise