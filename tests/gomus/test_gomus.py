import os
import unittest
from unittest.mock import patch

import requests
from luigi.format import UTF8
from luigi.mock import MockTarget

from gomus.customers import ExtractCustomerData
from gomus.orders import ExtractOrderData


class TestGomusConnection(unittest.TestCase):
    """
    Does not test whether data is put into DB correctly
    because CsvToDb is tested separately.
    """

    def test_session_id_is_valid(self):
        # test if GOMUS_SESS_ID env variable contains a valid session id
        response = requests.get(
            'https://barberini.gomus.de/',
            cookies={'_session_id': os.environ['GOMUS_SESS_ID']},
            allow_redirects=False)
        self.assertEqual(response.status_code, 200)


class TestGomusCustomerTransformations(unittest.TestCase):
    def __init__(self, *args, **kwargs):
        super().__init__(*args, **kwargs)
        self.columns = [
            'customer_id',
            'postal_code',
            'newsletter',
            'gender',
            'category',
            'language',
            'country',
            'type',
            'register_date',
            'annual_ticket',
            'valid_mail']

    @patch.object(ExtractCustomerData, 'output')
    @patch.object(ExtractCustomerData, 'input')
    def test_customers_transformation(self, input_mock, output_mock):
        # Overwrite input and output of target task with MockTargets
        input_target = MockTarget('customer_data_in', format=UTF8)
        output_target = MockTarget('customer_data_out', format=UTF8)
        input_mock.return_value = iter([input_target])
        output_mock.return_value = output_target

        # Write test data to input mock
        with input_target.open('w') as input_data:
            filename = 'tests/test_data/gomus/customers_in.csv'
            with open(filename, 'r', encoding='utf-8') as test_data_in:
                input_data.write(test_data_in.read())

        # Execute task
        ExtractCustomerData(columns=self.columns).run()

        # Check result in output mock
        with output_target.open('r') as output_data:
            filename = 'tests/test_data/gomus/customers_out.csv'
            with open(filename, 'r', encoding='utf-8') as test_data_out:
                self.assertEqual(output_data.read(), test_data_out.read())

    @patch.object(ExtractCustomerData, 'input')
    def test_invalid_date_raises_exception(self, input_mock):
        input_target = MockTarget('customer_data_in', format=UTF8)
        input_mock.return_value = iter([input_target])

        with input_target.open('w') as input_data:
            filename = 'tests/test_data/gomus/customers_invalid_date.csv'
            with open(filename, 'r', encoding='utf-8') as test_data_in:
                input_data.write(test_data_in.read())

        # 30.21.2005 should not be a valid date
        self.assertRaises(ValueError,
                          ExtractCustomerData(columns=self.columns).run)


class TestGomusOrdersTransformations(unittest.TestCase):
    def __init__(self, *args, **kwargs):
        super().__init__(*args, **kwargs)
        self.columns = [
            'order_id',
            'order_date',
            'customer_id',
            'valid',
            'paid',
            'origin']

    @patch.object(ExtractOrderData, 'query_customer_id')
    @patch.object(ExtractOrderData, 'output')
    @patch.object(ExtractOrderData, 'input')
    def test_orders_transformation(
            self, input_mock, output_mock, cust_id_mock):
        # Overwrite input and output of target task with MockTargets
        input_target = MockTarget('order_data_in', format=UTF8)
        output_target = MockTarget('order_data_out', format=UTF8)
        input_mock.return_value = iter([input_target])
        output_mock.return_value = output_target
        cust_id_mock.return_value = 0

        # Write test data to input mock
        with input_target.open('w') as input_data:
            filename = 'tests/test_data/gomus/orders_in.csv'
            with open(filename, 'r', encoding='utf-8') as test_data_in:
                input_data.write(test_data_in.read())

        # Execute task
<<<<<<< HEAD
        ExtractOrderData(columns=self.columns).run()
=======
        ExtractOrderData().run()
>>>>>>> e5d198da

        # Check result in output mock
        with output_target.open('r') as output_data:
            filename = 'tests/test_data/gomus/orders_out.csv'
            with open(filename, 'r', encoding='utf-8') as test_data_out:
                self.assertEqual(output_data.read(), test_data_out.read())

    @patch.object(ExtractOrderData, 'input')
    def test_invalid_date_raises_exception(self, input_mock):
        input_target = MockTarget('customer_data_in', format=UTF8)
        input_mock.return_value = iter([input_target])

        with input_target.open('w') as input_data:
            filename = 'tests/test_data/gomus/orders_invalid_date.csv'
            with open(filename, 'r', encoding='utf-8') as test_data_in:
                input_data.write(test_data_in.read())

        # 10698846.0 should be out of range
<<<<<<< HEAD
        self.assertRaises(
            OverflowError,
            ExtractOrderData(columns=self.columns).run)
=======
        self.assertRaises(OverflowError,
                          ExtractOrderData().run)
>>>>>>> e5d198da
<|MERGE_RESOLUTION|>--- conflicted
+++ resolved
@@ -110,11 +110,7 @@
                 input_data.write(test_data_in.read())
 
         # Execute task
-<<<<<<< HEAD
-        ExtractOrderData(columns=self.columns).run()
-=======
         ExtractOrderData().run()
->>>>>>> e5d198da
 
         # Check result in output mock
         with output_target.open('r') as output_data:
@@ -133,11 +129,5 @@
                 input_data.write(test_data_in.read())
 
         # 10698846.0 should be out of range
-<<<<<<< HEAD
-        self.assertRaises(
-            OverflowError,
-            ExtractOrderData(columns=self.columns).run)
-=======
         self.assertRaises(OverflowError,
-                          ExtractOrderData().run)
->>>>>>> e5d198da
+                          ExtractOrderData().run)