--- conflicted
+++ resolved
@@ -131,8 +131,8 @@
                 input_data.write(test_data_in.read())
 
         # 10698846.0 should be out of range
-<<<<<<< HEAD
-        self.assertRaises(OverflowError, ExtractOrderData(self.columns).run)
+        self.assertRaises(OverflowError,
+                          ExtractOrderData().run)
 
 
 class TestReportFormats(unittest.TestCase):
@@ -322,9 +322,4 @@
             except ValueError:
                 self.assertTrue(False, f'The data in column '
                     f'{columns[i]} has the wrong format. "{data[i]}" is not '
-                    f'from type {expected_format[i][1]}.')
-                 
-=======
-        self.assertRaises(OverflowError,
-                          ExtractOrderData().run)
->>>>>>> 33888d39
+                    f'from type {expected_format[i][1]}.')