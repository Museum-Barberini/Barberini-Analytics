import datetime as dt
from unittest.mock import patch

from luigi.format import UTF8
from luigi.mock import MockTarget
from luigi.parameter import UnknownParameterException

from gomus.customers import ExtractCustomerData, ExtractGomusToCustomerMapping
from gomus.daily_entries import ExtractDailyEntryData
from gomus.events import \
    cleanse_umlauts, ExtractEventData, FetchCategoryReservations
from gomus.orders import ExtractOrderData
from gomus._utils.extract_bookings import ExtractGomusBookings
from gomus._utils.fetch_report import FetchEventReservations
from task_test import DatabaseTaskTest


<<<<<<< HEAD
# TODO: Don't reinvent the wheel, inherit from DatabaseTaskTest!
class GomusTransformationTest(unittest.TestCase):
=======
class GomusTransformationTest(DatabaseTaskTest):
>>>>>>> c64b6195
    def __init__(self, columns, task, *args, **kwargs):
        super().__init__(*args, **kwargs)
        self.columns = columns
        self.task = task

        self.test_data_path = 'tests/test_data/gomus/'

        # TODO: Set up proper MockFileSystem isolation between tests
        # (apparently, this is just kept constantly otherwise)

    # Write contents of file <filename> into passed luigi target
    def write_file_to_target(self, target, filename):
        filename = self.test_data_path + filename

        with target.open('w') as input_target:
            with open(filename.encode('utf-8'),
                      'r',
                      encoding='utf-8') as test_data_file:
                input_target.write(test_data_file.read())

    def prepare_input_target(self, input_mock, infile):
        input_target = MockTarget('data_in', format=UTF8)

        # FetchGomusReport returns iterable, to simulate this for most tasks:
        input_mock.return_value = iter([input_target])

        self.write_file_to_target(input_target, infile)

    def prepare_output_target(self, output_mock):
        output_target = MockTarget('data_out', format=UTF8)
        output_mock.return_value = output_target
        return output_target

    def prepare_mock_targets(self, input_mock, output_mock, infile):
        # Overwrite input and output of target task with MockTargets
        self.prepare_input_target(input_mock, infile)
        output_target = self.prepare_output_target(output_mock)

        return output_target

    def execute_task(self, **kwargs):
        try:
            return self.task(columns=self.columns, **kwargs).run()
        except UnknownParameterException:  # no columns parameter
            return self.task(**kwargs).run()

    def check_result(self, output_target, outfile):
        outfile = self.test_data_path + outfile
        with output_target.open('r') as output_data:
            with open(outfile, 'r', encoding='utf-8') as test_data_out:
                self.assertEqual(output_data.read(), test_data_out.read())


class TestCustomerTransformation(GomusTransformationTest):
    def __init__(self, *args, **kwargs):
        super().__init__([
            'customer_id',
            'postal_code',
            'newsletter',
            'gender',
            'category',
            'language',
            'country',
            'type',
            'register_date',
            'annual_ticket',
            'valid_mail'],
            ExtractCustomerData,
            *args, **kwargs)

        self.test_data_path += 'customers/'

    @patch.object(ExtractCustomerData, 'output')
    @patch.object(ExtractCustomerData, 'input')
    def test_customer_transformation(self, input_mock, output_mock):
        output_target = self.prepare_mock_targets(
            input_mock,
            output_mock,
            'customers_in.csv')

        self.execute_task()

        self.check_result(output_target, 'customers_out.csv')

    @patch.object(ExtractGomusToCustomerMapping, 'output')
    @patch.object(ExtractGomusToCustomerMapping, 'input')
    def test_gomus_to_customer_mapping_transformation(self,
                                                      input_mock,
                                                      output_mock):
        self.task = ExtractGomusToCustomerMapping
        self.columns = ['gomus_id', 'customer_id']

        output_target = self.prepare_mock_targets(
            input_mock,
            output_mock,
            'customers_in.csv')

        self.execute_task()

        self.check_result(
            output_target,
            'gomus_to_customers_mapping_out.csv')

    @patch.object(ExtractCustomerData, 'input')
    def test_invalid_date_raises_exception(self, input_mock):
        self.prepare_input_target(input_mock, 'customers_invalid_date.csv')

        # 30.21.2005 should not be a valid date
        self.assertRaises(ValueError, self.execute_task)


class TestOrderTransformation(GomusTransformationTest):
    def __init__(self, *args, **kwargs):
        super().__init__([
            'order_id',
            'order_date',
            'customer_id',
            'valid',
            'paid',
            'origin'],
            ExtractOrderData,
            *args, **kwargs)

        self.test_data_path += 'orders/'

    # Provide mock customer IDs to be found by querying
    def setUp(self):
        super().setUp()
<<<<<<< HEAD
        self.db_helper.setUp()
        self.db_helper.commit(
            ('CREATE TABLE gomus_to_customer_mapping '
             '(gomus_id INTEGER, customer_id INTEGER)'),
            'INSERT INTO gomus_to_customer_mapping VALUES (117899, 100)'
        )

    def tearDown(self):
        try:
            self.db_helper.commit(
                'DROP TABLE gomus_to_customer_mapping'
            )
        finally:
            self.db_helper.tearDown()
            super().tearDown()
=======
        self.db_connector.execute(
            '''CREATE TABLE gomus_to_customer_mapping (
                gomus_id INTEGER,
                customer_id INTEGER
            )''',
            '''
                INSERT INTO gomus_to_customer_mapping
                VALUES (117899, 100)
            '''
        )

    def tearDown(self):
        self.db_connector.execute(
            'DROP TABLE gomus_to_customer_mapping')
        super().tearDown()
>>>>>>> c64b6195

    @patch.object(ExtractOrderData, 'output')
    @patch.object(ExtractOrderData, 'input')
    def test_order_transformation(self,
                                  input_mock,
                                  output_mock):

        output_target = self.prepare_mock_targets(
            input_mock,
            output_mock,
            'orders_in.csv')

        self.execute_task()

        self.check_result(output_target, 'orders_out.csv')

    @patch.object(ExtractOrderData, 'input')
    def test_invalid_date_raises_exception(self, input_mock):
        self.prepare_input_target(input_mock, 'orders_invalid_date.csv')

        # 10698846.0 should be out of range
        self.assertRaises(OverflowError, self.execute_task)


BOOKING_COLUMNS = [
    'booking_id',
    'customer_id',
    'category',
    'participants',
    'guide_id',
    'duration',
    'exhibition',
    'title',
    'status',
    'start_datetime'
]


# This tests only ExtractGomusBookings, the scraper should be tested elsewhere
class TestBookingTransformation(GomusTransformationTest):
    def __init__(self, *args, **kwargs):
        super().__init__(
            BOOKING_COLUMNS,
            ExtractGomusBookings,
            *args, **kwargs)

        self.test_data_path += 'bookings/'

    @patch.object(ExtractGomusBookings, 'output')
    @patch.object(ExtractGomusBookings, 'input')
    def test_booking_transformation(self, input_mock, output_mock):
        output_target = self.prepare_mock_targets(
            input_mock,
            output_mock,
            'bookings_in.csv')

        self.execute_task()

        self.check_result(
            output_target,
            'bookings_out.csv')

    @patch.object(ExtractGomusBookings, 'output')
    @patch.object(ExtractGomusBookings, 'input')
    def test_empty_bookings(self, input_mock, output_mock):
        output_target = self.prepare_mock_targets(
            input_mock,
            output_mock,
            'bookings_empty_in.csv')

        self.execute_task()

        self.check_result(
            output_target,
            'bookings_empty_out.csv')


class TestDailyEntryTransformation(GomusTransformationTest):
    def __init__(self, *args, **kwargs):
        super().__init__([
            'id',
            'ticket',
            'datetime',
            'count'],
            ExtractDailyEntryData,
            *args, **kwargs)

        self.test_data_path += 'daily_entries/'

    # Don't prepare targets like usual because two inputs are expected
    def prepare_mock_targets(
            self, input_mock, output_mock, infile_1, infile_2):
        input_target_1 = MockTarget('data_in_1', format=UTF8)
        input_target_2 = MockTarget('data_in_2', format=UTF8)
        input_mock.return_value = iter([input_target_1, input_target_2])
        output_target = self.prepare_output_target(output_mock)

        self.write_file_to_target(input_target_1, infile_1)
        self.write_file_to_target(input_target_2, infile_2)

        return output_target

    @patch.object(ExtractDailyEntryData, 'output')
    @patch.object(ExtractDailyEntryData, 'input')
    def test_actual_daily_entry_transformation(
            self, input_mock, output_mock):

        output_target = self.prepare_mock_targets(
            input_mock,
            output_mock,
            'daily_entry_actual_in_1.csv',
            'daily_entry_actual_in_2.csv')

        self.execute_task(expected=False)

        self.check_result(
            output_target,
            'daily_entry_actual_out.csv')

    @patch.object(ExtractDailyEntryData, 'output')
    @patch.object(ExtractDailyEntryData, 'input')
    def test_expected_daily_entry_transformation(
            self, input_mock, output_mock):

        output_target = self.prepare_mock_targets(
            input_mock,
            output_mock,
            'daily_entry_expected_in_1.csv',
            'daily_entry_expected_in_2.csv')

        self.execute_task(expected=True)

        self.check_result(
            output_target,
            'daily_entry_expected_out.csv')


class TestEventTransformation(GomusTransformationTest):
    def __init__(self, *args, **kwargs):
        super().__init__([
            'event_id',
            'booking_id',
            'customer_id',
            'reservation_count',
            'order_date',
            'status',
            'category'],
            ExtractEventData,
            *args, **kwargs)

        self.categories = [
            "Öffentliche Führung",
            "Event",
            "Gespräch",
            "Kinder-Workshop",
            "Konzert",
            "Lesung",
            "Vortrag"]

        self.test_data_path += 'events/'

    # Provide mock booking IDs to be found by querying
    def setUp(self):
        super().setUp()
        self.db_connector.execute(
            '''CREATE TABLE gomus_booking (
                booking_id INTEGER,
                category VARCHAR(255),
                start_datetime TIMESTAMP
            )''',
            f'''INSERT INTO gomus_booking VALUES (
                0,
                'Öffentliche Führung',
                '{dt.datetime.today()}')
            '''
        )

    def tearDown(self):
        self.db_connector.execute(
            'DROP TABLE gomus_booking')
        super().tearDown()

    @patch.object(ExtractEventData, 'output')
    @patch.object(ExtractEventData, 'input')
    def test_events_transformation(self, input_mock, output_mock):
        def generate_input_targets():
            for category in self.categories:
                target = MockTarget(cleanse_umlauts(category), format=UTF8)
                self.write_file_to_target(target, category + '_in.csv')
                yield target

        input_mock.return_value = generate_input_targets()

        output_target = self.prepare_output_target(output_mock)

        self.execute_task()

        self.check_result(
            output_target,
            'events_out.csv')

    @patch.object(ExtractEventData, 'output')
    @patch.object(ExtractEventData, 'input')
    def test_empty_events(self, input_mock, output_mock):
        output_target = self.prepare_mock_targets(
            input_mock,
            output_mock,
            'events_empty_in.csv')

        self.execute_task()

        self.check_result(
            output_target,
            'events_empty_out.csv')

    @patch.object(FetchEventReservations, 'output')
    @patch.object(FetchCategoryReservations, 'output')
    def test_fetch_category_reservations(self,
                                         output_mock,
                                         fetch_reservations_output_mock):
        self.task = FetchCategoryReservations

        reservations_booked_target = MockTarget(
            'reservations_booked',
            format=UTF8)
        reservations_cancelled_target = MockTarget(
            'reservations_cancelled',
            format=UTF8)

        fetch_reservations_output_mock.side_effect = [
            reservations_booked_target,
            reservations_cancelled_target
        ]

        output_target = self.prepare_output_target(output_mock)

        gen = self.execute_task(category='Öffentliche Führung')
        for _, _ in enumerate(gen):  # iterate generator to its end
            pass

        self.assertEqual(
            fetch_reservations_output_mock.call_count,
            2)

        self.check_result(
            output_target,
            'reservations_out.txt')<|MERGE_RESOLUTION|>--- conflicted
+++ resolved
@@ -15,12 +15,7 @@
 from task_test import DatabaseTaskTest
 
 
-<<<<<<< HEAD
-# TODO: Don't reinvent the wheel, inherit from DatabaseTaskTest!
-class GomusTransformationTest(unittest.TestCase):
-=======
 class GomusTransformationTest(DatabaseTaskTest):
->>>>>>> c64b6195
     def __init__(self, columns, task, *args, **kwargs):
         super().__init__(*args, **kwargs)
         self.columns = columns
@@ -149,23 +144,6 @@
     # Provide mock customer IDs to be found by querying
     def setUp(self):
         super().setUp()
-<<<<<<< HEAD
-        self.db_helper.setUp()
-        self.db_helper.commit(
-            ('CREATE TABLE gomus_to_customer_mapping '
-             '(gomus_id INTEGER, customer_id INTEGER)'),
-            'INSERT INTO gomus_to_customer_mapping VALUES (117899, 100)'
-        )
-
-    def tearDown(self):
-        try:
-            self.db_helper.commit(
-                'DROP TABLE gomus_to_customer_mapping'
-            )
-        finally:
-            self.db_helper.tearDown()
-            super().tearDown()
-=======
         self.db_connector.execute(
             '''CREATE TABLE gomus_to_customer_mapping (
                 gomus_id INTEGER,
@@ -178,10 +156,11 @@
         )
 
     def tearDown(self):
-        self.db_connector.execute(
-            'DROP TABLE gomus_to_customer_mapping')
-        super().tearDown()
->>>>>>> c64b6195
+        try:
+            self.db_connector.execute(
+                'DROP TABLE gomus_to_customer_mapping')
+        finally:
+            super().tearDown()
 
     @patch.object(ExtractOrderData, 'output')
     @patch.object(ExtractOrderData, 'input')
