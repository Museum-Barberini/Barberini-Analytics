import unittest
from unittest.mock import MagicMock
from unittest.mock import patch
from src.apple_appstore.fetch_apple_app_reviews import *
import pandas as pd
import requests


class MockRequest:
    def __init__(self):
            self.status_code = 450

fake_country_codes = ['DE', 'US', 'PL', 'BB']


class TestFetchAppleReviews(unittest.TestCase):
    
    def setUp(self):
        super().setUp()
        self.task = FetchAppstoreReviews()
        self.task.get_country_codes = lambda: fake_country_codes

    def test_germany_basic(self):
        result = self.task.fetch_for_country('DE')
        self.assertIsInstance(result, pd.DataFrame)
    
    @patch('src.apple_appstore.fetch_apple_app_reviews.requests.get')
    def test_get_request_returns_bad_status_code(self, mock):
        def raise_for_all_cases():
            raise requests.HTTPError
        mock.return_value = MagicMock(raise_for_status=raise_for_all_cases)
        self.assertRaises(requests.HTTPError, self.task.fetch_for_country, 'de')
    
    @patch('src.apple_appstore.fetch_apple_app_reviews.requests.get')
    def test_only_one_review_fetched(self, mock):
        
        first_return = '''<?xml version="1.0" encoding="utf-8"?>
<feed xmlns:im="http://itunes.apple.com/rss" xmlns="http://www.w3.org/2005/Atom" xml:lang="de">
	<id>https://itunes.apple.com/de/rss/customerreviews/id=1150432552/mostrecent/xml</id>
    <title>iTunes Store: Rezensionen</title>
    <updated>2020-02-04T02:59:47-07:00</updated>
    <link rel="not-next" href="this is some other link in the response; we don't ever want to access this"/>
    <link rel="next" href="https://itunes.apple.com/de/rss/customerreviews/page=2/id=1150432552/sortby=mostrecent/xml?urlDesc=/customerreviews/id=1150432552/mostrecent/xml"/>
    
    <entry>
        <updated>2012-11-10T09:08:07-07:00</updated>
        <id>5483431986</id>
        <title>I'm a fish</title>
        <content type="text">The fish life is thug af #okboomer</content>
        <im:voteSum>9</im:voteSum>
        <im:voteCount>42</im:voteCount>
        <im:rating>5</im:rating>
        <im:version>2.10.7</im:version>
        <author><name>Blubb</name></author>
        <content type="html">&lt;somethtml note=&quot;We don't want to parse this&quot;&gt;&lt;anIrrelevantTag /&gt;&lt;/somehtml&gt;</content>
    </entry>

</feed>'''
        
        second_return = '''<?xml version="1.0" encoding="utf-8"?>
<feed xmlns:im="http://itunes.apple.com/rss" xmlns="http://www.w3.org/2005/Atom" xml:lang="de">
	<id>https://itunes.apple.com/de/rss/customerreviews/id=1150432552/mostrecent/xml</id>
    <title>iTunes Store: Rezensionen</title>
    <updated>2020-02-04T02:59:47-07:00</updated>
    <link rel="not-next" href="this is some other link in the response; we don't ever want to access this"/>
    <link rel="next" href="https://itunes.apple.com/de/rss/customerreviews/page=2/id=1150432552/sortby=mostrecent/xml?urlDesc=/customerreviews/id=1150432552/mostrecent/xml"/>
    </feed>'''
        
        mock.side_effect = [
            MagicMock(ok = True, text = first_return),
            MagicMock(ok = True, text = second_return)
        ]
        
        result = self.task.fetch_for_country('made_up_country')
        
        self.assertIsInstance(result, pd.DataFrame)
        self.assertEqual(len(result), 1)
        self.assertListEqual(
<<<<<<< HEAD
		['id','content','rating',
		 'app_version','vote_count','vote_sum','title', 'date', 'country_code'],
		list(result.columns)
	)
=======
        ["appstore_review_id","text","content_type","rating",
         "app_version","vote_count","vote_sum","title", "countryId"],
        list(result.columns)
    )
>>>>>>> 4f1cfd53
    
    @patch.object(FetchAppstoreReviews, 'fetch_for_country')
    def test_all_countries(self, mock):
        
        def mock_return():
<<<<<<< HEAD
            for i in range(5000):
                yield pd.DataFrame({'countryId': [f'{i}'], 'id': [i]})
=======
                for i in range(5000):
                        yield pd.DataFrame({"countryId": [f"{i}"], "appstore_review_id": [i]})
>>>>>>> 4f1cfd53
        mock.side_effect = mock_return()
        
        result = self.task.fetch_all()
        
        self.assertIsInstance(result, pd.DataFrame)
        self.assertEqual(len(result), len(fake_country_codes))
        
        # get a list with all args passed to the mock (hopefully all country ids)
        args = [args[0] for (args, _) in mock.call_args_list]
        for arg in args:
            self.assertRegex(arg, r'^\w{2}$')
    
    @patch.object(FetchAppstoreReviews, 'fetch_for_country')
    def test_all_countries_some_countries_dont_have_data(self, mock):
        
        def mock_return(country_code):
<<<<<<< HEAD
            if country_code == 'BB':
                raise ValueError()
            return pd.DataFrame({'countryId': [country_code], 'id': [country_code]})
=======
                if country_code == "BB":
                        raise ValueError()
                return pd.DataFrame({"countryId": [country_code], "appstore_review_id": [country_code]})
>>>>>>> 4f1cfd53
        mock.side_effect = mock_return
        
        result = self.task.fetch_all()
        
        self.assertIsInstance(result, pd.DataFrame)
        self.assertEqual(len(result), len(fake_country_codes) - 1)
    
    @patch.object(FetchAppstoreReviews, 'fetch_for_country')
    def test_drop_duplicate_reviews(self, mock):
        
        def mock_return(country_code):
            if country_code == 'BB': # simulate no available data
                raise ValueError()
<<<<<<< HEAD
            return pd.DataFrame({'id': ['xyz'], 'countryId': [country_code]})
=======
            return pd.DataFrame({"appstore_review_id": ["xyz"], "countryId": [country_code]})
>>>>>>> 4f1cfd53
        mock.side_effect = mock_return
        
        result = self.task.fetch_all()
        
        self.assertEqual(len(result), 1)
    
    @patch.object(FetchAppstoreReviews, 'fetch_for_country')
    def test_same_review_for_multiple_country_codes(self, mock_fetch_for_country):
        
        mock_fetch_for_country_return = [
            pd.DataFrame({
<<<<<<< HEAD
                'id': ['1', '2'],
                'content': ['C_1', 'C_2'],
                'content_type': ['CT_1', 'CT_2'],
                'rating': ['R_1', 'R_2'],
                'app_version': ['AV_1', 'AV_2'],
                'vote_count': [1, 2],
                'vote_sum': [1, 2],
                'title': ['T_2', 'T_2'],
                'country_code': ['AB', 'AB']
            }),
            pd.DataFrame({
                'id': ['1'],
                'content': ['C_1'],
                'content_type': ['CT_1'],
                'rating': ['R_1'],
                'app_version': ['AV_1'],
                'vote_count': [1],
                'vote_sum': [1],
                'title': ['T_2' ],
                'country_code': ['CD']
=======
                "appstore_review_id": ["1", "2"],
                "text": ["C_1", "C_2"],
                "content_type": ["CT_1", "CT_2"],
                "rating": ["R_1", "R_2"],
                "app_version": ["AV_1", "AV_2"],
                "vote_count": [1, 2],
                "vote_sum": [1, 2],
                "title": ["T_2", "T_2"],
                "countryId": ["AB", "AB"]
            }),
            pd.DataFrame({
                "appstore_review_id": ["1"],
                "text": ["C_1"],
                "content_type": ["CT_1"],
                "rating": ["R_1"],
                "app_version": ["AV_1"],
                "vote_count": [1],
                "vote_sum": [1],
                "title": ["T_2" ],
                "countryId": ["CD"]
>>>>>>> 4f1cfd53
            })
        ]
        mock_fetch_for_country.side_effect = mock_fetch_for_country_return
        self.task.get_country_codes = lambda: ['AB', 'CD']
        
        result = self.task.fetch_all()
        self.assertEqual(len(result), 2)
        pd.testing.assert_frame_equal(
            pd.DataFrame({
<<<<<<< HEAD
                'id': ['1', '2'],
                'content': ['C_1', 'C_2'],
                'content_type': ['CT_1', 'CT_2'],
                'rating': ['R_1', 'R_2'],
                'app_version': ['AV_1', 'AV_2'],
                'vote_count': [1, 2],
                'vote_sum': [1, 2],
                'title': ['T_2', 'T_2']
=======
                "appstore_review_id": ["1", "2"],
                "text": ["C_1", "C_2"],
                "content_type": ["CT_1", "CT_2"],
                "rating": ["R_1", "R_2"],
                "app_version": ["AV_1", "AV_2"],
                "vote_count": [1, 2],
                "vote_sum": [1, 2],
                "title": ["T_2", "T_2"]
>>>>>>> 4f1cfd53
            }),
            result.drop(columns=['country_code'])
        )


if __name__ == '__main__':
    unittest.main()<|MERGE_RESOLUTION|>--- conflicted
+++ resolved
@@ -76,29 +76,17 @@
         self.assertIsInstance(result, pd.DataFrame)
         self.assertEqual(len(result), 1)
         self.assertListEqual(
-<<<<<<< HEAD
-		['id','content','rating',
+		['appstore_review_id','content','rating',
 		 'app_version','vote_count','vote_sum','title', 'date', 'country_code'],
 		list(result.columns)
 	)
-=======
-        ["appstore_review_id","text","content_type","rating",
-         "app_version","vote_count","vote_sum","title", "countryId"],
-        list(result.columns)
-    )
->>>>>>> 4f1cfd53
     
     @patch.object(FetchAppstoreReviews, 'fetch_for_country')
     def test_all_countries(self, mock):
         
         def mock_return():
-<<<<<<< HEAD
             for i in range(5000):
-                yield pd.DataFrame({'countryId': [f'{i}'], 'id': [i]})
-=======
-                for i in range(5000):
-                        yield pd.DataFrame({"countryId": [f"{i}"], "appstore_review_id": [i]})
->>>>>>> 4f1cfd53
+                yield pd.DataFrame({'countryId': [f'{i}'], 'appstore_review_id': [i]})
         mock.side_effect = mock_return()
         
         result = self.task.fetch_all()
@@ -115,15 +103,9 @@
     def test_all_countries_some_countries_dont_have_data(self, mock):
         
         def mock_return(country_code):
-<<<<<<< HEAD
             if country_code == 'BB':
                 raise ValueError()
-            return pd.DataFrame({'countryId': [country_code], 'id': [country_code]})
-=======
-                if country_code == "BB":
-                        raise ValueError()
-                return pd.DataFrame({"countryId": [country_code], "appstore_review_id": [country_code]})
->>>>>>> 4f1cfd53
+            return pd.DataFrame({'countryId': [country_code], 'appstore_review_id': [country_code]})
         mock.side_effect = mock_return
         
         result = self.task.fetch_all()
@@ -137,11 +119,7 @@
         def mock_return(country_code):
             if country_code == 'BB': # simulate no available data
                 raise ValueError()
-<<<<<<< HEAD
-            return pd.DataFrame({'id': ['xyz'], 'countryId': [country_code]})
-=======
-            return pd.DataFrame({"appstore_review_id": ["xyz"], "countryId": [country_code]})
->>>>>>> 4f1cfd53
+            return pd.DataFrame({'appstore_review_id': ['xyz'], 'countryId': [country_code]})
         mock.side_effect = mock_return
         
         result = self.task.fetch_all()
@@ -153,10 +131,8 @@
         
         mock_fetch_for_country_return = [
             pd.DataFrame({
-<<<<<<< HEAD
-                'id': ['1', '2'],
-                'content': ['C_1', 'C_2'],
-                'content_type': ['CT_1', 'CT_2'],
+                'appstore_review_id': ['1', '2'],
+                'text': ['C_1', 'C_2'],
                 'rating': ['R_1', 'R_2'],
                 'app_version': ['AV_1', 'AV_2'],
                 'vote_count': [1, 2],
@@ -165,37 +141,14 @@
                 'country_code': ['AB', 'AB']
             }),
             pd.DataFrame({
-                'id': ['1'],
-                'content': ['C_1'],
-                'content_type': ['CT_1'],
+                'appstore_review_id': ['1'],
+                'text': ['C_1'],
                 'rating': ['R_1'],
                 'app_version': ['AV_1'],
                 'vote_count': [1],
                 'vote_sum': [1],
                 'title': ['T_2' ],
                 'country_code': ['CD']
-=======
-                "appstore_review_id": ["1", "2"],
-                "text": ["C_1", "C_2"],
-                "content_type": ["CT_1", "CT_2"],
-                "rating": ["R_1", "R_2"],
-                "app_version": ["AV_1", "AV_2"],
-                "vote_count": [1, 2],
-                "vote_sum": [1, 2],
-                "title": ["T_2", "T_2"],
-                "countryId": ["AB", "AB"]
-            }),
-            pd.DataFrame({
-                "appstore_review_id": ["1"],
-                "text": ["C_1"],
-                "content_type": ["CT_1"],
-                "rating": ["R_1"],
-                "app_version": ["AV_1"],
-                "vote_count": [1],
-                "vote_sum": [1],
-                "title": ["T_2" ],
-                "countryId": ["CD"]
->>>>>>> 4f1cfd53
             })
         ]
         mock_fetch_for_country.side_effect = mock_fetch_for_country_return
@@ -205,25 +158,13 @@
         self.assertEqual(len(result), 2)
         pd.testing.assert_frame_equal(
             pd.DataFrame({
-<<<<<<< HEAD
                 'id': ['1', '2'],
-                'content': ['C_1', 'C_2'],
-                'content_type': ['CT_1', 'CT_2'],
+                'text': ['C_1', 'C_2'],
                 'rating': ['R_1', 'R_2'],
                 'app_version': ['AV_1', 'AV_2'],
                 'vote_count': [1, 2],
                 'vote_sum': [1, 2],
                 'title': ['T_2', 'T_2']
-=======
-                "appstore_review_id": ["1", "2"],
-                "text": ["C_1", "C_2"],
-                "content_type": ["CT_1", "CT_2"],
-                "rating": ["R_1", "R_2"],
-                "app_version": ["AV_1", "AV_2"],
-                "vote_count": [1, 2],
-                "vote_sum": [1, 2],
-                "title": ["T_2", "T_2"]
->>>>>>> 4f1cfd53
             }),
             result.drop(columns=['country_code'])
         )
