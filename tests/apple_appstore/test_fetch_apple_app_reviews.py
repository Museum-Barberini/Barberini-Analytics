--- conflicted
+++ resolved
@@ -21,22 +21,14 @@
         result = self.task.fetch_for_country('DE')
         self.assertIsInstance(result, pd.DataFrame)
     
-<<<<<<< HEAD
     @patch('src.apple_appstore.fetch_apple_app_reviews.requests.get')
-=======
-    @patch("src.fetch_apple_app_reviews.requests.get")
->>>>>>> e8a5007c
     def test_get_request_returns_bad_status_code(self, mock):
         def raise_for_all_cases():
             raise requests.HTTPError
         mock.return_value = MagicMock(raise_for_status=raise_for_all_cases)
         self.assertRaises(requests.HTTPError, self.task.fetch_for_country, 'de')
     
-<<<<<<< HEAD
     @patch('src.apple_appstore.fetch_apple_app_reviews.requests.get')
-=======
-    @patch("src.fetch_apple_app_reviews.requests.get")
->>>>>>> e8a5007c
     def test_only_one_review_fetched(self, mock):
         
         first_return = '''<?xml version="1.0" encoding="utf-8"?>
@@ -86,11 +78,7 @@
 		list(result.columns)
 	)
     
-<<<<<<< HEAD
     @patch.object(FetchAppstoreReviews, 'fetch_for_country')
-=======
-    @patch("src.fetch_apple_app_reviews.fetch_country")
->>>>>>> e8a5007c
     def test_all_countries(self, mock):
         
         def mock_return():
@@ -108,11 +96,7 @@
         for arg in args:
             self.assertRegex(arg, r'^\w{2}$')
     
-<<<<<<< HEAD
     @patch.object(FetchAppstoreReviews, 'fetch_for_country')
-=======
-    @patch("src.fetch_apple_app_reviews.fetch_country")
->>>>>>> e8a5007c
     def test_all_countries_some_countries_dont_have_data(self, mock):
         
         def mock_return(country_code):
@@ -126,13 +110,8 @@
         self.assertIsInstance(result, pd.DataFrame)
         self.assertEqual(len(result), len(FAKE_COUNTRY_CODES) - 1)
     
-<<<<<<< HEAD
     @patch.object(FetchAppstoreReviews, 'fetch_for_country')
     def test_drop_duplicate_reviews(self, mock):
-=======
-    @patch("src.fetch_apple_app_reviews.fetch_country")
-    def test_drop_duplicate_tweets(self, mock):
->>>>>>> e8a5007c
         
         def mock_return(country_code):
             if country_code == 'BB': # simulate no available data
@@ -144,14 +123,8 @@
         
         self.assertEqual(len(result), 1)
     
-<<<<<<< HEAD
     @patch.object(FetchAppstoreReviews, 'fetch_for_country')
     def test_same_review_for_multiple_country_codes(self, mock_fetch_for_country):
-=======
-    @patch("src.fetch_apple_app_reviews.get_country_codes")
-    @patch("src.fetch_apple_app_reviews.fetch_country")
-    def test_same_review_for_multiple_country_codes(self, mock_fetch_country, mock_get_country_codes):
->>>>>>> e8a5007c
         
         mock_fetch_for_country_return = [
             pd.DataFrame({
