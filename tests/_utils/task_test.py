--- conflicted
+++ resolved
@@ -5,10 +5,7 @@
 import psycopg2
 from luigi.format import UTF8
 from luigi.mock import MockTarget
-<<<<<<< HEAD
-=======
 
->>>>>>> 9a384543
 from museum_facts import MuseumFacts
 
 
