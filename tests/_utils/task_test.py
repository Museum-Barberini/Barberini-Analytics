--- conflicted
+++ resolved
@@ -1,10 +1,7 @@
-<<<<<<< HEAD
 import unittest
 from luigi.mock import MockTarget
 from luigi.format import UTF8
 import json
-=======
->>>>>>> 7928f7e7
 import os
 import subprocess
 import unittest
@@ -14,14 +11,13 @@
 from museum_facts import MuseumFacts
 
 
-"""
-IMPORTANT NOTE:
-To be able to run tests that use this helper, you will need
-- a running postgres database server,
-- a database named 'barberini_test'.
-"""
-
 def create_database_if_necessary():
+    """
+    IMPORTANT NOTE:
+    To be able to run tests that use this helper, you will need
+    - a running postgres database server,
+    - a database named 'barberini_test'.
+    """
     cur = conn = None
     try:
         conn = psycopg2.connect(
@@ -32,18 +28,14 @@
         conn.autocommit = True
         cur = conn.cursor()
         database = os.environ['POSTGRES_DB']
-        assert 'test' in database, 'Tests cannot be run on production database. Use GitLab Runner or make test.'
+        assert 'test' in database, (
+            'Tests cannot be run on production database.'
+            'Use GitLab Runner or make test.')
         try:
-<<<<<<< HEAD
-            cur.execute(f"DROP DATABASE {database};") # each test execution should get a fresh database
-        except psycopg2.errors.InvalidCatalogName:
-            pass # did not exist ¯\_(ツ)_/¯
-=======
             # each test execution should get a fresh database
             cur.execute(f"DROP DATABASE {database};")
         except BaseException:
             pass  # did not exist ¯\_(ツ)_/¯
->>>>>>> 7928f7e7
         cur.execute(f"CREATE DATABASE {database};")
     finally:
         if cur is not None:
@@ -86,40 +78,27 @@
         super().setUp()
         create_database_if_necessary()
         self.db.setUp()
-<<<<<<< HEAD
-        
+
         facts_task = MuseumFacts()
         facts_task.run()
         with facts_task.output().open('r') as facts_file:
             self.facts = json.load(facts_file)
-    
-    def tearDown(self):
-=======
-        # copy all fake files to root and append ~ to existing ones
-        subprocess.call(
-            'cp -r tests/test_data/tests_fake_files/output . --backup'.split())
 
     def tearDown(self):
-        # restore files ending with ~ by overwriting the version without ~
-        subprocess.call(
-            ['bash', '-c', ('find -iname *~ | awk \'{system("bash -c '
-                            '\'"\'"\'file="$1" bash -c \\"mv \\\\$file \\\\$'
-                            '{file::-1}\"\'"\'"\'")}\'')])
->>>>>>> 7928f7e7
         super().tearDown()
         self.db.tearDown()
 
     def isolate(self, task):
         task.complete = True
         return task
-    
+
     def install_mock_target(self, mock_object, store_function):
         mock_target = MockTarget(f'mock{hash(mock_object.hash())}', format=UTF8)
         with mock_target.open('w') as input_file:
             store_function(input_file)
         mock_object.return_value = mock_target
         return mock_target
-    
+
     def dump_mock_target_into_fs(self, mock_target):
         # We need to bypass MockFileSystem for accessing the file from node.js
         with open(mock_target.path, 'w') as output_file:
