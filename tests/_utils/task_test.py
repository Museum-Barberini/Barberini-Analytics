<<<<<<< HEAD
import json
import os
import subprocess
import unittest

import psycopg2

=======
import os
import subprocess
import unittest
>>>>>>> 7928f7e7

import psycopg2


"""
IMPORTANT NOTE:
To be able to run tests that use this helper, you will need
- a running postgres database server,
- a database named 'barberini_test'.
"""


def create_database_if_necessary():
    cur = conn = None
    try:
        conn = psycopg2.connect(
            host=os.environ['POSTGRES_HOST'],
            user=os.environ['POSTGRES_USER'],
            password=os.environ['POSTGRES_PASSWORD'],
            database='postgres')  # barberini_test may not yet exist
        conn.autocommit = True
        cur = conn.cursor()
        database = os.environ['POSTGRES_DB']
        try:
            # each test execution should get a fresh database
            cur.execute(f"DROP DATABASE {database};")
        except BaseException:
            pass  # did not exist ¯\_(ツ)_/¯
        cur.execute(f"CREATE DATABASE {database};")
    finally:
        if cur is not None:
            cur.close()
        if conn is not None:
            conn.close()


class DatabaseHelper:
    def setUp(self):
        self.connection = psycopg2.connect(
            host=os.environ['POSTGRES_HOST'],
            dbname="barberini_test",
            user=os.environ['POSTGRES_USER'],
            password=os.environ['POSTGRES_PASSWORD'])

    def tearDown(self):
        self.connection.close()

    def request(self, query):
        self.cursor = self.connection.cursor()
        self.cursor.execute(query)
        result = self.cursor.fetchall()
        self.column_names = [desc[0] for desc in self.cursor.description]
        self.cursor.close()
        return result

    def commit(self, *queries):
        self.cursor = self.connection.cursor()
        for query in queries:
            self.cursor.execute(query)
        self.cursor.close()
        self.connection.commit()


class DatabaseTaskTest(unittest.TestCase):
    db = DatabaseHelper()

    def setUp(self):
        super().setUp()
        create_database_if_necessary()
        self.db.setUp()
        # copy all fake files to root and append ~ to existing ones
        subprocess.call(
            'cp -r tests/test_data/tests_fake_files/output . --backup'.split())

    def tearDown(self):
        # restore files ending with ~ by overwriting the version without ~
        subprocess.call(
            ['bash', '-c', ('find -iname *~ | awk \'{system("bash -c '
                            '\'"\'"\'file="$1" bash -c \\"mv \\\\$file \\\\$'
                            '{file::-1}\"\'"\'"\'")}\'')])
        super().tearDown()
        self.db.tearDown()

    def isolate(self, task):
        task.complete = True
        return task<|MERGE_RESOLUTION|>--- conflicted
+++ resolved
@@ -1,16 +1,6 @@
-<<<<<<< HEAD
-import json
 import os
 import subprocess
 import unittest
-
-import psycopg2
-
-=======
-import os
-import subprocess
-import unittest
->>>>>>> 7928f7e7
 
 import psycopg2
 
