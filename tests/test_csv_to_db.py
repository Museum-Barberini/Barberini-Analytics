--- conflicted
+++ resolved
@@ -43,10 +43,6 @@
         ('B', 'TEXT'),
         ('C', 'TEXT')
     ]
-<<<<<<< HEAD
-=======
-    primary_key = 'id'
->>>>>>> c64b6195
 
     table = None  # value set in __init__
 
@@ -81,17 +77,11 @@
             dummy_date=mmh3.hash(self.table_name, 666))
 
     def tearDown(self):
-        self.db_connector.execute(f'DROP TABLE {self.table_name};')
-
-<<<<<<< HEAD
         try:
-            self.db.connection.set_isolation_level(0)
-            self.db.commit(f"DROP TABLE IF EXISTS {self.table_name};")
+            self.db_connector.execute(
+                f'DROP TABLE IF EXISTS {self.table_name};')
         finally:
             super().tearDown()
-=======
-        super().tearDown()
->>>>>>> c64b6195
 
     def test_adding_data_to_database_new_table(self):
 
