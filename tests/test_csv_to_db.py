--- conflicted
+++ resolved
@@ -2,20 +2,10 @@
 import os
 import tempfile
 import time
-<<<<<<< HEAD
-import unittest
-from unittest.mock import patch
-
-import luigi
-import pandas as pd
-import psycopg2
-
-=======
 from unittest.mock import patch
 
 import luigi
 
->>>>>>> 7928f7e7
 from src._utils.csv_to_db import CsvToDb
 from task_test import DatabaseTaskTest
 
