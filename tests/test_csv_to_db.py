--- conflicted
+++ resolved
@@ -1,20 +1,3 @@
-<<<<<<< HEAD
-=======
-""" 
-IMPORTANT: 
-To be able to run the tests in this module you need to have a
-postgres database server running. It needs to contain a 
-database 'barberini_test'.
-
-The following parameters are used to connect to the database:
-    host = "db"
-    database = "barberini_test"
-    user = "postgres"
-    password = "docker"
-"""
-
-import os
->>>>>>> 14b4dc80
 import unittest
 import luigi
 import time
@@ -29,17 +12,10 @@
 
 # ------ CREATE DATABASE IF NECESSARY -------
 try:
-<<<<<<< HEAD
 	conn = psycopg2.connect(host=os.environ['POSTGRES_HOST'], user=os.environ['POSTGRES_USER'], password=os.environ['POSTGRES_PASSWORD'])
 	conn.autocommit = True
 	cur = conn.cursor()
 	cur.execute("CREATE DATABASE barberini_test;")
-=======
-    conn = psycopg2.connect(host=os.environ['POSTGRES_HOST'], user=os.environ['POSTGRES_USER'], password=os.environ['POSTGRES_PASSWORD'])
-    conn.autocommit = True
-    cur = conn.cursor()
-    cur.execute("CREATE DATABASE barberini_test;")
->>>>>>> 14b4dc80
 except psycopg2.DatabaseError as error:
 	print(error)
 finally:
@@ -61,16 +37,15 @@
 
 
 class DummyWriteCsvToDb(CsvToDb):
-<<<<<<< HEAD
-	
+
 	def __init__(self, table_name):
 		super().__init__()
 		self.__class__.table = table_name
-		
+
 		# By default luigi assigns the same task_id to the objects of this class.
 		# That leads to errors when updating the marker table (tablue_updates).
 		self.task_id = f"{self.task_id}_{str(datetime.datetime.now())}"
-	
+
 	columns = [
 			("id", "INT"),
 			("A", "INT"),
@@ -78,44 +53,16 @@
 			("C", "TEXT")
 	]
 	primary_key = "id"
-	
+
 	host = os.environ['POSTGRES_HOST']
 	database = "barberini_test"
 	user = os.environ['POSTGRES_USER']
 	password = os.environ['POSTGRES_PASSWORD']
-	
+
 	table = None  # value set in __init__
-	
+
 	def requires(self):
 		return DummyFileWrapper()
-=======
-
-    def __init__(self, table_name):
-        super().__init__()
-        self.__class__.table = table_name
-
-        # By default luigi assigns the same task_id to the objects of this class.
-        # That leads to errors when updating the marker table (tablue_updates).
-        self.task_id = f"{self.task_id}_{str(datetime.datetime.now())}"
-
-    columns = [
-            ("id", "INT"),
-            ("A", "INT"),
-            ("B", "TEXT"),
-            ("C", "TEXT")
-    ]
-    primary_key = "id"
-
-    host = os.environ['POSTGRES_HOST']
-    database = "barberini_test"
-    user = os.environ['POSTGRES_USER']
-    password = os.environ['POSTGRES_PASSWORD']
-
-    table = None  # value set in __init__
-
-    def requires(self):
-        return DummyFileWrapper()
->>>>>>> 14b4dc80
 
 def get_temp_table():
 	return f"tmp_{time.time()}".replace(".", "")
@@ -124,7 +71,6 @@
 # -------- TESTS START HERE -------
 
 class TestCsvToDb(unittest.TestCase):
-<<<<<<< HEAD
 	db = DatabaseHelper()
 	@patch("src._utils.csv_to_db.set_db_connection_options")
 	def setUp(self, mock):
@@ -187,101 +133,4 @@
 		
 		# ----- Inspect result ------
 		actual_data = db.request(f"select * from {self.table_name};")
-		self.assertEqual(actual_data, expected_data)
-=======
-
-    @patch("src._utils.csv_to_db.set_db_connection_options")
-    def setUp(self, mock):
-
-        self.table_name = get_temp_table()
-        self.dummy = DummyWriteCsvToDb(self.table_name)
-        self.connection = psycopg2.connect(host=os.environ['POSTGRES_HOST'], dbname="barberini_test",
-                                    user=os.environ['POSTGRES_USER'], password=os.environ['POSTGRES_PASSWORD'])
-
-        # Store mock object to make assertions about it later on
-        self.mock_set_db_conn_options = mock
-
-    def tearDown(self):
-
-        self.mock_set_db_conn_options.assert_called_once() 
-        # Delete temporary table used by test and close db connection
-        self.connection.set_isolation_level(0)
-        cur = self.connection.cursor()
-        cur.execute(f"DROP TABLE {self.table_name};")
-        cur.close()
-        self.connection.close()
-
-        # Make absolutely sure that each test gets fresh params
-        self.connection = None
-        self.table_name = None
-        self.dummy = None
-
-    def test_adding_data_to_database_new_table(self):
-
-        # ----- Execute code under test ----
-
-        self.dummy.run()
-
-        # ----- Inspect result -----
-
-        cur = self.connection.cursor()
-        cur.execute(f"select * from {self.table_name};")
-        actual_data = cur.fetchall()
-        cur.close()
-
-        self.assertEqual(actual_data, expected_data)
-
-    def test_adding_data_to_database_existing_table(self):
-
-        # ----- Set up database -----
-
-        cur = self.connection.cursor()
-        cur.execute(f"CREATE TABLE {self.table_name} (id int, A int, B text, C text);")
-        cur.execute(f"""
-            ALTER TABLE {self.table_name} 
-                ADD CONSTRAINT {self.table_name}_the_primary_key_constraint PRIMARY KEY (id);
-        """)
-        cur.execute(f"INSERT INTO {self.table_name} VALUES (0, 1, 'a', 'b');")
-        cur.close()
-        self.connection.commit()
-
-        # ----- Execute code under test ----
- 
-        self.dummy.run()
- 
-        # ----- Inspect result ------
-
-        cur = self.connection.cursor()
-        cur.execute(f"select * from {self.table_name};")
-        actual_data = cur.fetchall()
-        cur.close()
-
-        self.assertEqual(actual_data, [(0, 1, "a", "b"), *expected_data])
-
-    def test_no_duplicates_are_inserted(self):
-
-        # ----- Set up database -----
-
-        cur = self.connection.cursor()
-        cur.execute(f"CREATE TABLE {self.table_name} (id int, A int, B text, C text);")
-        cur.execute(f"""
-            ALTER TABLE {self.table_name} 
-                ADD CONSTRAINT {self.table_name}_the_primary_key_constraint PRIMARY KEY (id);
-        """)
-        cur.execute(f"INSERT INTO {self.table_name} VALUES (1, 2, 'i-am-a-deprecated-value', 'xy,\"z');")
-        cur.close()
-        self.connection.commit()
-
-        # ----- Execute code under test ----
- 
-        self.dummy.run()
- 
-        # ----- Inspect result ------
-
-        cur = self.connection.cursor()
-        cur.execute(f"select * from {self.table_name};")
-        actual_data = cur.fetchall()
-        cur.close()
-
-        self.assertEqual(actual_data, expected_data)
->>>>>>> 14b4dc80
+		self.assertEqual(actual_data, expected_data)