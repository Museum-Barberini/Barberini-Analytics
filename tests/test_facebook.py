import datetime as dt
import json
import re
import unittest
from unittest.mock import MagicMock, patch

from freezegun import freeze_time
from luigi.format import UTF8
from luigi.mock import MockTarget
from requests.exceptions import HTTPError

import facebook
from task_test import DatabaseTaskTest

FB_TEST_DATA = 'tests/test_data/facebook'


class TestFacebookPost(DatabaseTaskTest):

    @patch('facebook.requests.get')
    @patch.object(facebook.FetchFbPosts, 'output')
    @patch.object(facebook.MuseumFacts, 'output')
    def test_post_transformation(self,
                                 fact_mock,
                                 output_mock,
                                 requests_get_mock):
        fact_target = MockTarget('facts_in', format=UTF8)
        fact_mock.return_value = fact_target
        output_target = MockTarget('post_out', format=UTF8)
        output_mock.return_value = output_target

        with open(f'{FB_TEST_DATA}/post_actual.json',
                  'r',
                  encoding='utf-8') as data_in:
            input_data = data_in.read()

        with open(f'{FB_TEST_DATA}/post_expected.csv',
                  'r',
                  encoding='utf-8') as data_out:
            expected_data = data_out.read()

        # Overwrite requests 'get' return value to provide our test data
        def mock_json():
            return json.loads(input_data)

        mock_response = MagicMock(ok=True, json=mock_json)
        requests_get_mock.return_value = mock_response

        facebook.MuseumFacts().run()
        facebook.FetchFbPosts().run()

        with output_target.open('r') as output_data:
            self.assertEqual(output_data.read(), expected_data)

    @patch('facebook.requests.get')
    @patch.object(facebook.FetchFbPosts, 'output')
    @patch.object(facebook.MuseumFacts, 'output')
    def test_pagination(self, fact_mock, output_mock, requests_get_mock):
        fact_target = MockTarget('facts_in', format=UTF8)
        fact_mock.return_value = fact_target
        output_target = MockTarget('post_out', format=UTF8)
        output_mock.return_value = output_target

        with open(f'{FB_TEST_DATA}/post_next.json', 'r') \
                as next_data_in:
            next_data = next_data_in.read()

        with open(f'{FB_TEST_DATA}/post_previous.json', 'r') \
                as previous_data_in:
            previous_data = previous_data_in.read()

        def next_json():
            return json.loads(next_data)

        def previous_json():
            return json.loads(previous_data)

        next_response = MagicMock(ok=True, json=next_json)
        previous_response = MagicMock(ok=True, json=previous_json)

        requests_get_mock.side_effect = [
            next_response,
            previous_response
        ]

        facebook.MuseumFacts().run()
        facebook.FetchFbPosts().run()

        self.assertEqual(requests_get_mock.call_count, 2)

    @patch('facebook.requests.get')
    @patch.object(facebook.MuseumFacts, 'output')
    def test_invalid_response_raises_error(self,
                                           fact_mock,
                                           requests_get_mock):
        fact_target = MockTarget('facts_in', format=UTF8)
        fact_mock.return_value = fact_target
        error_mock = MagicMock(status_code=404)

        def error_raiser():
            return facebook.requests.Response.raise_for_status(error_mock)

        mock_response = MagicMock(
            raise_for_status=error_raiser)

        requests_get_mock.return_value = mock_response

        facebook.MuseumFacts().run()

        with self.assertRaises(HTTPError):
            facebook.FetchFbPosts().run()


class TestFacebookPostPerformance(unittest.TestCase):

    @patch('facebook.requests.get')
    @patch.object(facebook.FetchFbPostPerformance, 'output')
    @patch.object(facebook.FetchFbPostPerformance, 'input')
    def test_post_performance_transformation(self,
                                             input_mock,
                                             output_mock,
                                             requests_get_mock):

        input_target = MockTarget('posts_in', format=UTF8)
        input_mock.return_value = input_target
        output_target = MockTarget('insights_out', format=UTF8)
        output_mock.return_value = output_target

        with input_target.open('w') as posts_target:
            with open(f'{FB_TEST_DATA}/post_expected.csv',
                      'r',
                      encoding='utf-8') as posts_input:
                posts_target.write(posts_input.read())

        with open(f'{FB_TEST_DATA}/post_insights_actual.json',
                  'r',
                  encoding='utf-8') as json_in:
            input_insights = json_in.read()

        def mock_json():
            return json.loads(input_insights)

        mock_response = MagicMock(ok=True, json=mock_json)
        requests_get_mock.return_value = mock_response

        with freeze_time('2020-01-01 00:00:05'):
            self.task = facebook.FetchFbPostPerformance(
                timespan=dt.timedelta(days=100000))
            self.task.run()

        with open(f'{FB_TEST_DATA}/post_insights_expected.csv',
                  'r',
                  encoding='utf-8') as csv_out:
            expected_insights = csv_out.read()

        with output_target.open('r') as output_data:
            self.assertEqual(output_data.read(), expected_insights)

    @patch('facebook.requests.get')
    @patch.object(facebook.FetchFbPostPerformance, 'output')
    @patch.object(facebook.FetchFbPostPerformance, 'input')
    def test_post_performance_edge_cases(self,
                                         input_mock,
                                         output_mock,
                                         requests_get_mock):
        input_target = MockTarget('posts_in', format=UTF8)
        input_mock.return_value = input_target
        output_target = MockTarget('insights_out', format=UTF8)
        output_mock.return_value = output_target

        with input_target.open('w') as posts_target:
            with open(f'{FB_TEST_DATA}/post_expected.csv',
                      'r',
                      encoding='utf-8') as posts_input:
                posts_target.write(posts_input.read())

        with open(f'{FB_TEST_DATA}/post_insights_edgecases.json',
                  'r',
                  encoding='utf-8') as json_in:
            edge_insights = json_in.read()

        def mock_json():
            return json.loads(edge_insights)

        mock_response = MagicMock(ok=True, json=mock_json)
        requests_get_mock.return_value = mock_response

        with freeze_time('2020-01-01 00:00:05'):
            # The current edge case test data should cause the interpretation
            # to fail at a very specific point (processing "react_anger")
<<<<<<< HEAD
            with self.assertRaises(ValueError) as cm:
                self.task = facebook.FetchFbPostPerformance(
                    timespan=dt.timedelta(days=100000))
                self.task.run()

        error = cm.exception
        self.assertEqual(
            str(error),
            "invalid literal for int() with base 10: '4.4'")
=======
            dt.datetime = MockDatetime
            with self.assertRaisesRegex(
                    ValueError,
                    re.escape(
                        'invalid literal for int() with base 10: \'4.4\'')):
                facebook.FetchFbPostPerformance(
                    timespan=dt.timedelta(days=100000)).run()
        finally:
            dt.datetime = tmp_datetime
>>>>>>> be2d95c8
<|MERGE_RESOLUTION|>--- conflicted
+++ resolved
@@ -188,24 +188,10 @@
         with freeze_time('2020-01-01 00:00:05'):
             # The current edge case test data should cause the interpretation
             # to fail at a very specific point (processing "react_anger")
-<<<<<<< HEAD
-            with self.assertRaises(ValueError) as cm:
+            with self.assertRaisesRegex(
+                ValueError,
+                re.escape(
+                    'invalid literal for int() with base 10: \'4.4\'')):
                 self.task = facebook.FetchFbPostPerformance(
                     timespan=dt.timedelta(days=100000))
-                self.task.run()
-
-        error = cm.exception
-        self.assertEqual(
-            str(error),
-            "invalid literal for int() with base 10: '4.4'")
-=======
-            dt.datetime = MockDatetime
-            with self.assertRaisesRegex(
-                    ValueError,
-                    re.escape(
-                        'invalid literal for int() with base 10: \'4.4\'')):
-                facebook.FetchFbPostPerformance(
-                    timespan=dt.timedelta(days=100000)).run()
-        finally:
-            dt.datetime = tmp_datetime
->>>>>>> be2d95c8
+                self.task.run()