--- conflicted
+++ resolved
@@ -18,12 +18,9 @@
 RUN $install python3.6 python3-pip python3-setuptools python3-dev python3-wheel
 
 # install python packages
-<<<<<<< HEAD
 RUN pip3 install wheel luigi
-RUN pip3 install pandas requests pyyaml xlrd bs4 mmh3 dateparser oauth2client xmltodict numpy
-=======
-RUN pip3 install luigi pandas requests pyyaml xlrd bs4 mmh3 dateparser oauth2client jstyleson xmltodict numpy
->>>>>>> 01a8cf6c
+RUN pip3 install pandas requests pyyaml xlrd bs4 mmh3 dateparser oauth2client xmltodict numpy jstyleson
+
 RUN pip3 install twitterscraper google-api-python-client
 RUN pip3 install coverage
 
@@ -31,7 +28,6 @@
 RUN DEBIAN_FRONTEND=noninteractive $install libpq-dev
 RUN pip3 install psycopg2
 
-<<<<<<< HEAD
 # install node.js
 RUN curl -sL https://deb.nodesource.com/setup_12.x | bash -
 RUN $install nodejs
@@ -44,11 +40,4 @@
 WORKDIR /
 COPY package*.json /
 RUN npm install
-WORKDIR /app
-=======
-RUN curl -sL https://deb.nodesource.com/setup_12.x  | bash -
-RUN apt-get -y install nodejs
-
-# WORKAROUND until we have multiple docker containers
-RUN bash -c "cd ../ && npm i google-trends-api deasync jsonc"
->>>>>>> 01a8cf6c
+WORKDIR /app