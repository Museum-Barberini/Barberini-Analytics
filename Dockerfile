FROM ubuntu:18.04

WORKDIR /app
VOLUME /app

RUN apt-get update

# install programs to make the container shell more useful
RUN apt-get install -y --fix-missing --no-install-recommends build-essential vim curl gnupg iproute2
RUN apt-get install -y nano

# install python
RUN apt-get install -y --no-install-recommends python3.6 python3-pip python3-setuptools python3-dev

# install python packages
<<<<<<< HEAD
RUN pip3 install luigi pandas requests pyyaml xlrd mmh3 dateparser oauth2client jstyleson
RUN pip3 install google-api-python-client twitterscraper
=======
RUN pip3 install luigi pandas requests pyyaml xlrd bs4 mmh3 dateparser oauth2client xmltodict numpy
RUN pip3 install twitterscraper google-api-python-client
>>>>>>> 347dbeee

# install psycopg2 (incl. system dependencies)
RUN DEBIAN_FRONTEND=noninteractive \
	apt-get install -y libpq-dev 
RUN pip3 install psycopg2

RUN curl -sL https://deb.nodesource.com/setup_12.x  | bash -
RUN apt-get -y install nodejs

# WORKAROUND until we have multiple docker containers
<<<<<<< HEAD
RUN bash -c "cd ../ && npm i google-trends-api deasync jsonc"
=======
RUN bash -c "cd ../ && npm i google-trends-api deasync"
>>>>>>> 347dbeee
<|MERGE_RESOLUTION|>--- conflicted
+++ resolved
@@ -13,13 +13,8 @@
 RUN apt-get install -y --no-install-recommends python3.6 python3-pip python3-setuptools python3-dev
 
 # install python packages
-<<<<<<< HEAD
-RUN pip3 install luigi pandas requests pyyaml xlrd mmh3 dateparser oauth2client jstyleson
-RUN pip3 install google-api-python-client twitterscraper
-=======
-RUN pip3 install luigi pandas requests pyyaml xlrd bs4 mmh3 dateparser oauth2client xmltodict numpy
+RUN pip3 install luigi pandas requests pyyaml xlrd bs4 mmh3 dateparser oauth2client jstyleson xmltodict numpy
 RUN pip3 install twitterscraper google-api-python-client
->>>>>>> 347dbeee
 
 # install psycopg2 (incl. system dependencies)
 RUN DEBIAN_FRONTEND=noninteractive \
@@ -30,8 +25,4 @@
 RUN apt-get -y install nodejs
 
 # WORKAROUND until we have multiple docker containers
-<<<<<<< HEAD
-RUN bash -c "cd ../ && npm i google-trends-api deasync jsonc"
-=======
-RUN bash -c "cd ../ && npm i google-trends-api deasync"
->>>>>>> 347dbeee
+RUN bash -c "cd ../ && npm i google-trends-api deasync jsonc"