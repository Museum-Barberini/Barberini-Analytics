--- conflicted
+++ resolved
@@ -23,10 +23,5 @@
 RUN curl -sL https://deb.nodesource.com/setup_12.x  | bash -
 RUN apt-get -y install nodejs
 
-<<<<<<< HEAD
-# WORKAROUND until we have multiple Dockers
-RUN bash -c "cd ../ && npm i google-trends-api deasync"
-=======
 # WORKAROUND until we have multiple docker containers
-RUN bash -c "cd ../ && npm i google-trends-api deasync"
->>>>>>> 9854f007
+RUN bash -c "cd ../ && npm i google-trends-api deasync"