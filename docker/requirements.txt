--- conflicted
+++ resolved
@@ -22,12 +22,8 @@
 validators==0.18.2
 
 # Data sources
-<<<<<<< HEAD
-google-api-python-client==1.12.8
+google-api-python-client==2.17.0
 instaloader==4.8.1
-=======
-google-api-python-client==2.17.0
->>>>>>> 7397cbaf
 git+https://github.com/twintproject/twint.git#egg=twint
 
 # Analysis tools
@@ -58,13 +54,8 @@
 oauth2client==4.1.3
 pandas==1.1.5
 PyYAML==5.4.1
-<<<<<<< HEAD
-requests==2.25.1
-tqdm==4.56.2
-=======
 requests==2.26.0
 tqdm==4.62.1
->>>>>>> 7397cbaf
 tzdata==2021.1  # required for dateparser
 xlrd==1.2.0 # Do not update, v2.0.1 does not support XLSX files:
             # https://stackoverflow.com/questions/65254535/
