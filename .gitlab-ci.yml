--- conflicted
+++ resolved
@@ -66,11 +66,7 @@
   after_script:
     - make docker-cleanup
 
-<<<<<<< HEAD
-shellcheck:
-=======
 python-bandit:
->>>>>>> 9d5f35a9
   stage: analyze
   tags:
     - barberini
@@ -78,11 +74,19 @@
     - USER="gitlab_runner_${CI_JOB_ID}"
     - make startup
   script:
-<<<<<<< HEAD
+    - docker exec --env FULL_TEST=$FULL_TEST $USER-barberini_analytics_luigi make python-bandit
+  after_script:
+    - make docker-cleanup
+
+shellcheck:
+  stage: analyze
+  tags:
+    - barberini
+  before_script:
+    - USER="gitlab_runner_${CI_JOB_ID}"
+    - make startup
+  script:
     - docker exec --env FULL_TEST=$FULL_TEST $USER-barberini_analytics_luigi make shellcheck
-=======
-    - docker exec --env FULL_TEST=$FULL_TEST $USER-barberini_analytics_luigi make python-bandit
->>>>>>> 9d5f35a9
   after_script:
     - make docker-cleanup
 
