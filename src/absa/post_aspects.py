import luigi
from luigi.format import UTF8

from csv_to_db import CsvToDb
from data_preparation import ConcatCsvs
from query_db import QueryDb
from .post_ngrams import PostNgramsToDb
from .target_aspects import TargetAspectsToDb


class PostAspectsToDb(CsvToDb):

    table = 'absa.post_aspect'

    def requires(self):
        return CollectPostAspects(table=self.table)


class CollectPostAspects(ConcatCsvs):
    """
    TODO: Drop topological ancestors ("Ausstellungen" if there is
    also "Ausstellungen/van Gogh")
    """

    def requires(self):
        yield CollectPostAspectsEquality(table=self.table)
        yield CollectPostAspectsTrigram(table=self.table)
        yield CollectPostAspectsLevenshtein(table=self.table)

    def output(self):
        return luigi.LocalTarget(
            f'{self.output_dir}/absa/post_aspects.csv',
            format=UTF8
        )


class CollectPostAspectsAlgorithm(QueryDb):
    """
    Note regarding time consumption: 2020-06-15 each subinstance took less
    than 5 minutes when running the first time.
    """

    def _requires(self):
        return luigi.task.flatten([
            PostNgramsToDb(),
            TargetAspectsToDb(),
            super()._requires()
        ])

    match_name = 'match_value'

    @property
    def query(self):
        return f'''
            CREATE TEMPORARY TABLE aspect_match AS (
                WITH
                    new_post_id AS (
                        SELECT post_id
                        FROM post
                        WHERE post_date > ANY(
                            SELECT max(post_date)
                            FROM {self.table}
                            NATURAL JOIN post
                        ) IS NOT FALSE
                    ),
                    post_ngram AS (
                        SELECT
                            *
                        FROM
                            absa.post_ngram
                                NATURAL JOIN new_post_id
                        WHERE
<<<<<<< HEAD
                            post_id NOT IN (SELECT * FROM known_post_id)
                            AND {self.pre_filter_query('phrase')}
=======
                            {self.pre_filter_query('ngram')}
>>>>>>> f340c37e
                    )
                SELECT
                    source, post_id, word_index, aspect_id,
                    {self.value_query('phrase', 'target_aspect_word.word')}
                        AS {self.match_name}
                FROM
                    post_ngram,
                    absa.target_aspect_word
            );

            CREATE TEMPORARY TABLE best_aspect_match (
                source TEXT,
                post_id TEXT,
                word_index INTEGER,
                {self.match_name} REAL,
                PRIMARY KEY (source, post_id, word_index)
            );
            INSERT INTO best_aspect_match
            SELECT
                source, post_id, word_index,
                {self.aggregate_query} AS {self.match_name}
            FROM
                aspect_match
                    NATURAL JOIN absa.post_ngram
            WHERE
                {self.post_filter_query('phrase')}
            GROUP BY
                source, post_id, word_index;

            SELECT DISTINCT
                source, post_id, word_index, aspect_id,
                MIN(target_aspect_word.word) AS aspect_word,  -- just any word
                '{self.algorithm}' AS match_algorithm
            FROM
                best_aspect_match
                    NATURAL JOIN aspect_match
                    JOIN absa.target_aspect_word USING (aspect_id)
            GROUP BY
                source, post_id, word_index, aspect_id
        '''

    def pre_filter_query(self, post_word_name):
        """
        Query to filter post words before applying the algorithm.
        """

        return 'TRUE'


class CollectPostAspectsEquality(CollectPostAspectsAlgorithm):

    algorithm = 'equality'

    @property
    def aggregate_query(self):
        return f'''
            MAX({self.match_name})
        '''

    def value_query(self, post_word_name, target_word_name):
        return f'''
            (lower({post_word_name}) = lower({target_word_name}))::int
        '''

    def post_filter_query(self, post_word_name):
        return f'''
            {self.match_name}::bool
        '''


class CollectPostAspectsTrigram(CollectPostAspectsAlgorithm):

    algorithm = 'trigram'

    threshold = 0.65

    @property
    def aggregate_query(self):
        return f'''
            MAX({self.match_name})
        '''

    def value_query(self, post_word_name, target_word_name):
        return f'''
            similarity({post_word_name}, {target_word_name})
        '''

    def post_filter_query(self, post_word_name):
        return f'''
            {self.match_name} >= {self.threshold}
        '''


class CollectPostAspectsLevenshtein(CollectPostAspectsAlgorithm):

    algorithm = 'levenshtein'

    threshold = 0.19

    @property
    def aggregate_query(self):
        return f'''
            MIN({self.match_name})
        '''

    def value_query(self, post_word_name, target_word_name):
        return f'''
            CAST(levenshtein(
                LOWER({post_word_name}),
                LOWER({target_word_name}
            )) AS real)
            / length({post_word_name})
        '''

    def pre_filter_query(self, post_word_name):

        return f'''
            LENGTH({post_word_name}) <= 255
        '''

    def post_filter_query(self, post_word_name):
        return f'''
            {self.match_name} <= {self.threshold}
        '''<|MERGE_RESOLUTION|>--- conflicted
+++ resolved
@@ -70,12 +70,7 @@
                             absa.post_ngram
                                 NATURAL JOIN new_post_id
                         WHERE
-<<<<<<< HEAD
-                            post_id NOT IN (SELECT * FROM known_post_id)
-                            AND {self.pre_filter_query('phrase')}
-=======
                             {self.pre_filter_query('ngram')}
->>>>>>> f340c37e
                     )
                 SELECT
                     source, post_id, word_index, aspect_id,
