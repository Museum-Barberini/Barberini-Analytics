import json
import luigi
import os
import pandas as pd
import requests

from itertools import chain

from csv_to_db import CsvToDb
from museum_facts import MuseumFacts


class FetchGplayReviews(luigi.Task):

    def requires(self):
        return MuseumFacts()

    def output(self):
        return luigi.LocalTarget(
            'output/gplay_reviews.csv', format=luigi.format.UTF8)

    def run(self):

        print('Fetching Gplay reviews..')
        reviews = self.fetch_all()
        reviews = self.convert_to_right_output_format(reviews)

        print('Saving Gplay reviews')
        with self.output().open('w') as output_file:
            reviews.to_csv(output_file, index=False)

    def fetch_all(self):

        # Different languages have different reviews. Iterate over
        # the language codes to fetch all reviews.
        language_codes = self.get_language_codes()

        reviews_nested = [
            self.fetch_for_language(language_code)
            for language_code in language_codes
        ]
        reviews_flattened = list(chain.from_iterable(reviews_nested))
        reviews_df = pd.DataFrame(
            reviews_flattened, 
            columns=['id', 'date', 'score', 'text',
                     'title', 'thumbsUp', 'version']
        )

<<<<<<< HEAD
        return reviews_df.drop_duplicates()
=======
        if reviews_flattened:
            return pd.DataFrame(reviews_flattened).drop_duplicates()
        else:
            # even if no reviews were found the output dataframe should
            # conform to the expected format.
            return pd.DataFrame(
                columns=['id', 'date', 'score', 'text',
                         'title', 'thumbsUp', 'version']
            )
>>>>>>> f606afa9

    def get_language_codes(self):
        return pd.read_csv('data/language_codes_gplay.csv')['code'].to_list()

    def fetch_for_language(self, language_code):

        # send a request to the webserver that serves the gplay api
        response = requests.get(
            url=self.get_url(),
            params={
                'lang': language_code,
                # num: max number of reviews to be fetched. We want all reviews
                'num': 1000000
            }
        )
        # task should fail if request is not successful
        response.raise_for_status()

        reviews = response.json()['results']

        # only return the values we want to keep
        keep_values = ['id', 'date', 'score',
                       'text', 'title', 'thumbsUp', 'version']
        reviews_reduced = [{key: r[key] for key in keep_values} for r in reviews]

        return reviews_reduced

    def get_url(self):

        # The webserver that serves the gplay api runs in a different
        # container.The container name is user specific:
        # [CONTAINER_USER]-gplay-api
        # Note that the container name and the CONTAINER_USER
        # environment variable are set in the docker-compose.yml
        user = os.getenv('CONTAINER_USER')
        app_id = self.get_app_id()
        return f'http://{user}-gplay-api:3000/api/apps/{app_id}/reviews'

    def get_app_id(self):
        with self.input().open('r') as facts_file:
            facts = json.load(facts_file)
            app_id = facts['ids']['gplay']['appId']
        return app_id

    def convert_to_right_output_format(self, reviews):
        """
        Make sure that the review dataframe fits the format expected by
        GooglePlaystoreReviewsToDB. Rename and reorder columns, set data
        types explicitly.
        """

        reviews = reviews.rename(columns={
            'id': 'playstore_review_id',
            'score': 'rating',
            'version': 'app_version',
            'thumbsUp': 'thumbs_up'
        })
        reviews = reviews[['playstore_review_id', 'text', 'rating',
                           'app_version', 'thumbs_up', 'title', 'date']]
        reviews = reviews.astype({
            'playstore_review_id': str,
            'text': str,
            'rating': int,
            'app_version': str,
            'thumbs_up': int,
            'title': str,
            'date': str
        })
        return reviews


class GooglePlaystoreReviewsToDB(CsvToDb):

    table = 'gplay_review'

    columns = [
        ('playstore_review_id', 'TEXT'),
        ('text', 'TEXT'),
        ('rating', 'INT'),
        ('app_version', 'TEXT'),
        ('thumbs_up', 'INT'),
        ('title', 'TEXT'),
        ('date', 'TIMESTAMP')
    ]

    primary_key = 'playstore_review_id'

    def requires(self):
        return FetchGplayReviews()<|MERGE_RESOLUTION|>--- conflicted
+++ resolved
@@ -45,20 +45,7 @@
             columns=['id', 'date', 'score', 'text',
                      'title', 'thumbsUp', 'version']
         )
-
-<<<<<<< HEAD
         return reviews_df.drop_duplicates()
-=======
-        if reviews_flattened:
-            return pd.DataFrame(reviews_flattened).drop_duplicates()
-        else:
-            # even if no reviews were found the output dataframe should
-            # conform to the expected format.
-            return pd.DataFrame(
-                columns=['id', 'date', 'score', 'text',
-                         'title', 'thumbsUp', 'version']
-            )
->>>>>>> f606afa9
 
     def get_language_codes(self):
         return pd.read_csv('data/language_codes_gplay.csv')['code'].to_list()
