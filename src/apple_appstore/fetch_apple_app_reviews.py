import requests
import pandas as pd
import luigi
from csv_to_db import CsvToDb
from luigi.format import UTF8
import json
import xmltodict


class FetchAppstoreReviews(luigi.Task):

<<<<<<< HEAD
    def output(self):
        return luigi.LocalTarget('output/appstore_reviews.csv', format=UTF8)
    
    def run(self):
        reviews = self.fetch_all()
        print("storing results")
        with self.output().open('w') as output_file:
            reviews.to_csv(output_file, index=False, header=True)
=======
        def output(self):
                return luigi.LocalTarget("output/appstore_reviews.csv", format=UTF8)
        
        def run(self):
                reviews = fetch_all()
                with self.output().open('w') as output_file:
                        reviews.to_csv(output_file, index=False, header=True)

class AppstoreReviewsToDB(CsvToDb):
        
        table = "appstore_review"
        
        columns = [
                ("appstore_review_id", "TEXT"),
                ("text", "TEXT"),
                ("content_type", "TEXT"),
                ("rating", "INT"),
                ("app_version", "TEXT"),
                ("vote_count", "INT"),
                ("vote_sum", "INT"),
                ("title", "TEXT")
                # TODO: retrieve review date
                #("date", "DATE")
        ]
        
        primary_key = "appstore_review_id"
        
        def requires(self):
                return FetchAppstoreReviews()



######### FETCH LOGIC ###########
>>>>>>> 4f1cfd53

    def fetch_all(self):
        data = []
        country_codes = self.get_country_codes()
        for index, country_code in enumerate(country_codes, start=1):
            try:
                data += [self.fetch_for_country(country_code)]
            except ValueError:
                pass  # no data for given country code
            except requests.HTTPError as error:
                if error.response.status_code == 400: # not all countries are available
                    pass
                else:
                    raise
            print(f"\rFetched appstore reviews for {country_code} ({100. * index / len(country_codes)}%)", end='', flush=True)
        print()
        ret = pd.concat(data)
        return ret.drop_duplicates(subset=['id'])

    def get_country_codes(self):
        return requests.get('http://country.io/names.json').json().keys()

    def fetch_for_country(self, country_code):
        with open('data/barberini-facts.json') as facts_json:
            barberini_facts = json.load(facts_json)
            app_id = barberini_facts['ids']['apple']['appId']
        url = f'https://itunes.apple.com/{country_code}/rss/customerreviews/page=1/id={app_id}/sortby=mostrecent/xml'
        data_list = []
        
        while True:
            try:
                data, url = self.fetch_page(url)
            except StopIteration:
                break
            
            data_list += data
        
        if len(data_list) == 0:
            # no reviews for the given country code
            raise ValueError()
            
        result = pd.DataFrame(data_list)
        result['country_code'] = country_code
        
        return result

    def fetch_page(self, url):
        
        response = requests.get(url)
        response.raise_for_status()
        response_content = xmltodict.parse(response.text)['feed']
        
        if 'entry' not in response_content:
            raise StopIteration()
            
        entries = response_content['entry']

        if isinstance(entries, dict):
            entries = [entries]
        data = [{
<<<<<<< HEAD
            'id': item['id'], 
            'content': self.find_first_conditional_tag(item['content'], lambda each: each['@type'] == 'text')['#text'],
            'rating': item['im:rating'],
            'app_version': item['im:version'],
            'vote_count': item['im:voteCount'],
            'vote_sum': item['im:voteSum'],
            'title': item['title'],
            'date': item['updated']
=======
                "appstore_review_id": item["id"]["label"], 
                "text": item["content"]["label"], 
                "content_type": item["content"]["attributes"]["type"],
                "rating": item["im:rating"]["label"],
                "app_version": item["im:version"]["label"],
                "vote_count": item["im:voteCount"]["label"],
                "vote_sum": item["im:voteSum"]["label"],
                "title": item["title"]["label"]
>>>>>>> 4f1cfd53
        } for item in entries]
        
        next_page_url = self.find_first_conditional_tag(response_content['link'], lambda each: each['@rel'] == 'next')['@href']

        return data, next_page_url

    # for when there are multiple 'contents'-elements in our response
    def find_first_conditional_tag(self, tags, condition):
        return next(each for each in tags if condition(each))

class AppstoreReviewsToDB(CsvToDb):
    
    table = 'appstore_review'
    
    columns = [
        ('id', 'TEXT'),
        ('content', 'TEXT'),
        ('rating', 'INT'),
        ('app_version', 'TEXT'),
        ('vote_count', 'INT'),
        ('vote_sum', 'INT'),
        ('title', 'TEXT'),
        ('date', 'TIMESTAMP'),
        ('country_code', 'TEXT')
    ]
    
    primary_key = 'id'
    
    def requires(self):
        return FetchAppstoreReviews()


<|MERGE_RESOLUTION|>--- conflicted
+++ resolved
@@ -9,7 +9,6 @@
 
 class FetchAppstoreReviews(luigi.Task):
 
-<<<<<<< HEAD
     def output(self):
         return luigi.LocalTarget('output/appstore_reviews.csv', format=UTF8)
     
@@ -18,42 +17,7 @@
         print("storing results")
         with self.output().open('w') as output_file:
             reviews.to_csv(output_file, index=False, header=True)
-=======
-        def output(self):
-                return luigi.LocalTarget("output/appstore_reviews.csv", format=UTF8)
-        
-        def run(self):
-                reviews = fetch_all()
-                with self.output().open('w') as output_file:
-                        reviews.to_csv(output_file, index=False, header=True)
-
-class AppstoreReviewsToDB(CsvToDb):
-        
-        table = "appstore_review"
-        
-        columns = [
-                ("appstore_review_id", "TEXT"),
-                ("text", "TEXT"),
-                ("content_type", "TEXT"),
-                ("rating", "INT"),
-                ("app_version", "TEXT"),
-                ("vote_count", "INT"),
-                ("vote_sum", "INT"),
-                ("title", "TEXT")
-                # TODO: retrieve review date
-                #("date", "DATE")
-        ]
-        
-        primary_key = "appstore_review_id"
-        
-        def requires(self):
-                return FetchAppstoreReviews()
-
-
-
-######### FETCH LOGIC ###########
->>>>>>> 4f1cfd53
-
+    
     def fetch_all(self):
         data = []
         country_codes = self.get_country_codes()
@@ -113,7 +77,6 @@
         if isinstance(entries, dict):
             entries = [entries]
         data = [{
-<<<<<<< HEAD
             'id': item['id'], 
             'content': self.find_first_conditional_tag(item['content'], lambda each: each['@type'] == 'text')['#text'],
             'rating': item['im:rating'],
@@ -122,16 +85,6 @@
             'vote_sum': item['im:voteSum'],
             'title': item['title'],
             'date': item['updated']
-=======
-                "appstore_review_id": item["id"]["label"], 
-                "text": item["content"]["label"], 
-                "content_type": item["content"]["attributes"]["type"],
-                "rating": item["im:rating"]["label"],
-                "app_version": item["im:version"]["label"],
-                "vote_count": item["im:voteCount"]["label"],
-                "vote_sum": item["im:voteSum"]["label"],
-                "title": item["title"]["label"]
->>>>>>> 4f1cfd53
         } for item in entries]
         
         next_page_url = self.find_first_conditional_tag(response_content['link'], lambda each: each['@rel'] == 'next')['@href']
