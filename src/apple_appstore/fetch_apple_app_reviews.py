--- conflicted
+++ resolved
@@ -3,14 +3,10 @@
 import luigi
 import pandas as pd
 import requests
+import xmltodict
 from luigi.format import UTF8
-<<<<<<< HEAD
-import json
-import xmltodict
-=======
 
 from csv_to_db import CsvToDb
->>>>>>> 5f67e633
 
 
 class FetchAppstoreReviews(luigi.Task):
