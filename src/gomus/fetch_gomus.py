--- conflicted
+++ resolved
@@ -21,19 +21,12 @@
 # Data sheets that don't require a report to be generated or refreshed have ids <= 0
 # key format: 'type_timespan' (e.g. 'customers_7days')
 report_ids = {
-<<<<<<< HEAD
 	'customers_7days': 1226,
 	'orders_7days': 1188,
 	'orders_1day': 1246,
 	'entry_1day': 1262,
 
 	'bookings_7days': 0,
-=======
-    'customers_7days': 1226,
-    'orders_7days': 1188,
-    'orders_1day': 1246,
-    'bookings_7days': 0,
->>>>>>> d61a8030
 
     'bookings_1month': -3,
 
@@ -61,7 +54,6 @@
     return parser.parse_args(args)
             
 def direct_download_url(base_url, report, timespan):
-<<<<<<< HEAD
 	no_time = False
 	today = datetime.date.today()
 	end_time = today - datetime.timedelta(days=1)
@@ -85,32 +77,6 @@
 	
 	return base_return
 	
-=======
-    no_time = False
-    today = datetime.date.today()
-    end_time = today - datetime.timedelta(days=1)
-    if timespan == '7days': # grab everything from yesterday till a week before
-        start_time = today - datetime.timedelta(weeks=1)
-    elif timespan == '1month':
-        start_time = today - datetime.timedelta(days=30)
-    elif timespan == '1year':
-        start_time = today - datetime.timedelta(days=365)
-    elif timespan == '1day':
-        start_time = end_time
-    else: no_time = True
-    
-    base_return = base_url + f'/{report}.xlsx'
-    
-    if not no_time:
-        end_time = end_time.strftime("%Y-%m-%d")
-        start_time = start_time.strftime("%Y-%m-%d")
-        print(f"Requesting report for timespan from {start_time} to {end_time}")
-        return base_return + f'?end_at={end_time}&start_at={start_time}'
-    
-    return base_return
-    
-
->>>>>>> d61a8030
 def get_request(url, sess_id):
     cookies = dict(_session_id=sess_id)
     res = requests.get(url, cookies=cookies)
