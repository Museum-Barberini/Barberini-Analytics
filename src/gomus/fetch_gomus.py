#!/usr/bin/env python3
##########################################
##       ###      ###   ####        ## ###
####  ###### #### ### #   ## ###### ## ###
####  ###### #### ### ##  ## ###### ## ###
####  ###### #### ### #   ## ###### ######
####  ######      ###   ####        ## ###
##########################################
# TODOs for the next editor:
# - Merge this file with the calling task. We decided not to have separate scripts for things that represent a task.
# ct.

import argparse
import datetime
import csv
import requests
import sys
import xlrd

# This dict maps 'report_types' to 'report_ids'
# Data sheets that don't require a report to be generated or refreshed have ids <= 0
# key format: 'type_timespan' (e.g. 'customers_7days')
report_ids = {
	'customers_7days': 1226,
	'orders_7days': 1188,
	'bookings_7days': 0,
<<<<<<< HEAD

	'bookings_1month': -3,

=======
	
>>>>>>> 023c2352
	'bookings_1year': -1,
	
	'guides': -2
}

def parse_arguments(args):
	parser = argparse.ArgumentParser(description="Refresh and fetch reports from go~mus")
	report_group = parser.add_mutually_exclusive_group(required=True)
<<<<<<< HEAD

	report_group.add_argument('-i', '--report-id', type=int, help='ID of the report', choices=report_ids.values())
	report_group.add_argument('-t', '--report-type', type=str, help='Type of the report', choices=report_ids.keys())

	parser.add_argument('action', type=str, help='Action to take', choices=['refresh', 'fetch'], nargs='?', default='fetch')
	parser.add_argument('-s', '--session-id', type=str, help='Session ID to use for authentication', required=True)

	parser.add_argument('-I', '--sheet-index', type=int, help="Excel sheet page number", default=0)

	parser.add_argument('-o', '--output-file', type=str, help='Name of Output file (for fetching)')

	parser.add_argument('-l', '--luigi', help='Set true if run as part of a Luigi task', action='store_true')

=======
	
	report_group.add_argument('-i', '--report-id', type=int, help="ID of the report", choices=report_ids.values())
	report_group.add_argument('-t', '--report-type', type=str, help="Type of the report", choices=report_ids.keys())
	
	parser.add_argument('action', type=str, help="Action to take", choices=['refresh', 'fetch'], nargs='?', default='fetch')
	parser.add_argument('-s', '--session-id', type=str, help="Session ID to use for authentication", required=True)
	
	parser.add_argument('-o', '--output-file', type=str, help="Name of Output file (for fetching)")
	
	parser.add_argument('-l', '--luigi', help="Set true if run as part of a Luigi task", action='store_true')
	
>>>>>>> 023c2352
	return parser.parse_args(args)
			
def direct_download_url(base_url, report, timespan):
	no_time = False
	today = datetime.date.today()
	end_time = today - datetime.timedelta(days=1)
	if timespan == '7days': # grab everything from yesterday till a week before
		start_time = today - datetime.timedelta(weeks=1)
	elif timespan == '1month':
		start_time = today - datetime.timedelta(days=30)
	elif timespan == '1year':
		start_time = today - datetime.timedelta(days=365)
	else: no_time = True
	
	base_return = base_url + f'/{report}.xlsx'
	
	if not no_time:
		end_time = end_time.strftime("%Y-%m-%d")
		start_time = start_time.strftime("%Y-%m-%d")
		print(f"Requesting report for timespan from {start_time} to {end_time}")
		return base_return + f'?end_at={end_time}&start_at={start_time}'
	
	return base_return
	

def get_request(url, sess_id):
	cookies = dict(_session_id=sess_id)
	res = requests.get(url, cookies=cookies)
	if not res.status_code == 200:
		print(f"Error with HTTP request: Status code {res.status_code}")
		exit(1)
	else:
		print("HTTP request successful")
	
	return res.content

def csv_from_excel(xlsx_content, target_csv, sheet_index):
	workbook = xlrd.open_workbook(file_contents=xlsx_content)
	sheet = workbook.sheet_by_index(sheet_index)
	writer = csv.writer(target_csv, quoting=csv.QUOTE_NONNUMERIC)
	for row_num in range(sheet.nrows):
		writer.writerow(sheet.row_values(row_num))

def request_report(args=sys.argv[1:]):
	args = parse_arguments(args)
	if args.report_id:
		report_id = args.report_id
	else:
		try:
			report_id = report_ids[args.report_type]
		except KeyError: # should never happen because of argparse choices
			print(f"Error: Report type '{args.report_type}' not supported!")
			exit(1)
	
	base_url = 'https://barberini.gomus.de'
	
	report_ids_inv = {v: k for k, v in report_ids.items()}
	report_parts = report_ids_inv[report_id].split("_")
	
	print(f"Working with report '{report_parts[0]}.xlsx'")
	
	if report_id > 0: # Work with the kind of report that is generated and maintained
		base_url += f'/admin/reports/{report_id}'
		
		if args.action == 'refresh':
			print("Refreshing report")
			url = base_url + '/refresh'
		
		elif args.action == 'fetch':
			print("Fetching report")
			url = base_url + '.xlsx'

	else: # Work with the kind of report that is requested directly
		print("Directly downloading report")
		if args.action == 'refresh':
			print("Error: Directly downloaded reports cannot be refreshed")
			exit(1)
		if len(report_parts) < 2:
			timespan = ''
		else:
			timespan = report_parts[1]
		
		url = direct_download_url(base_url, report_parts[0], timespan)
	
	res_content = get_request(url, args.session_id)

	if args.action == 'fetch':
		if not args.luigi:
			filename = args.output_file
			if not filename: filename = report_ids_inv[report_id] + '.csv'
			with open(filename, 'w', encoding='utf-8') as csv_file:
<<<<<<< HEAD
				csv_from_excel(res_content, csv_file, args.sheet_index)
			print(f'Saved report to file "{filename}"')
=======
				csv_from_excel(res_content, csv_file)
			print(f"Saved report to file '{filename}'")
>>>>>>> 023c2352
		else:
			print("Running as Luigi task, returning response content")
			return res_content

if __name__ == '__main__':
	request_report()<|MERGE_RESOLUTION|>--- conflicted
+++ resolved
@@ -24,13 +24,9 @@
 	'customers_7days': 1226,
 	'orders_7days': 1188,
 	'bookings_7days': 0,
-<<<<<<< HEAD
 
 	'bookings_1month': -3,
 
-=======
-	
->>>>>>> 023c2352
 	'bookings_1year': -1,
 	
 	'guides': -2
@@ -39,7 +35,6 @@
 def parse_arguments(args):
 	parser = argparse.ArgumentParser(description="Refresh and fetch reports from go~mus")
 	report_group = parser.add_mutually_exclusive_group(required=True)
-<<<<<<< HEAD
 
 	report_group.add_argument('-i', '--report-id', type=int, help='ID of the report', choices=report_ids.values())
 	report_group.add_argument('-t', '--report-type', type=str, help='Type of the report', choices=report_ids.keys())
@@ -53,19 +48,6 @@
 
 	parser.add_argument('-l', '--luigi', help='Set true if run as part of a Luigi task', action='store_true')
 
-=======
-	
-	report_group.add_argument('-i', '--report-id', type=int, help="ID of the report", choices=report_ids.values())
-	report_group.add_argument('-t', '--report-type', type=str, help="Type of the report", choices=report_ids.keys())
-	
-	parser.add_argument('action', type=str, help="Action to take", choices=['refresh', 'fetch'], nargs='?', default='fetch')
-	parser.add_argument('-s', '--session-id', type=str, help="Session ID to use for authentication", required=True)
-	
-	parser.add_argument('-o', '--output-file', type=str, help="Name of Output file (for fetching)")
-	
-	parser.add_argument('-l', '--luigi', help="Set true if run as part of a Luigi task", action='store_true')
-	
->>>>>>> 023c2352
 	return parser.parse_args(args)
 			
 def direct_download_url(base_url, report, timespan):
@@ -157,13 +139,8 @@
 			filename = args.output_file
 			if not filename: filename = report_ids_inv[report_id] + '.csv'
 			with open(filename, 'w', encoding='utf-8') as csv_file:
-<<<<<<< HEAD
 				csv_from_excel(res_content, csv_file, args.sheet_index)
 			print(f'Saved report to file "{filename}"')
-=======
-				csv_from_excel(res_content, csv_file)
-			print(f"Saved report to file '{filename}'")
->>>>>>> 023c2352
 		else:
 			print("Running as Luigi task, returning response content")
 			return res_content
