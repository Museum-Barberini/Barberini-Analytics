#!/usr/bin/env python3
import luigi
import os
import requests
import time

from luigi.format import UTF8
from fetch_gomus import *
from edit_report import EditGomusReport

class FetchGomusReport(luigi.Task):
    report = luigi.parameter.Parameter(description="The report name (e.g. \'bookings\')")
    suffix = luigi.parameter.OptionalParameter(default='_7days', description="The report suffix (default: \'_7days\')")
    sheet_indices = luigi.parameter.ListParameter(default=[0], description="Page numbers of the Excel sheet")
    refresh_wait_time = luigi.parameter.IntParameter(default=60, description="How long to wait for the report to refresh")

    def __init__(self, *args, **kwargs):
        super().__init__(*args, **kwargs)
        self.report_name = self.report + self.suffix
        self.refreshed = False
    
    def output(self):
        for index in self.sheet_indices:
            yield luigi.LocalTarget(f'output/gomus/{self.report_name}.{index}.csv', format=UTF8)

<<<<<<< HEAD
	def run(self):
		sess_id = os.environ['GOMUS_SESS_ID']
		self.refresh(sess_id)

		res_content = request_report(args=['-s', f'{sess_id}', '-t', f'{self.report_name}', '-I', f'{self.sheet_index}', '-l'])
		with self.output().open('w') as target_csv:
			csv_from_excel(res_content, target_csv, self.sheet_index)

	def refresh(self, sess_id):
		if report_ids[f'{self.report_name}'] > 0: # report refreshable
			request_report(args=['-s', f'{sess_id}', '-t', f'{self.report_name}', 'refresh'])
			print("Waiting 60 seconds for the report to refresh")
			time.sleep(60)
=======
    def run(self):
        sess_id = os.environ['GOMUS_SESS_ID']
        
        if not self.refreshed and REPORT_IDS[f'{self.report_name}'] > 0: # report refreshable
            start_time, end_time = parse_timespan(self.suffix.replace('_', ''))
            self.refreshed = True
            yield EditGomusReport(report=REPORT_IDS[self.report_name], start_at=start_time, end_at=end_time)
            """
            print(f"Waiting {self.refresh_wait_time} seconds for the report to refresh")
            time.sleep(self.refresh_wait_time)
            """
        res_content = request_report(args=['-s', f'{sess_id}', '-t', f'{self.report_name}', '-l'])
        for index, target in enumerate(self.output()):
            with target.open('w') as target_csv:
                csv_from_excel(res_content, target_csv, self.sheet_indices[index])
>>>>>>> a8fb3174

class FetchEventReservations(luigi.Task):
    booking_id = luigi.parameter.IntParameter(description="The booking's index")
    status = luigi.parameter.IntParameter(description="ID of stats (0 = booked, 1 = cancelled) (default: 0)", default=0)

    def output(self):
        return luigi.LocalTarget(f'output/gomus/reservations/reservations_{self.booking_id}.{self.status}.csv', format=UTF8)

    def run(self):
        url = f'https://barberini.gomus.de/bookings/{self.booking_id}/seats.xlsx'
        res_content = requests.get(url, cookies=dict(_session_id=os.environ['GOMUS_SESS_ID'])).content
        with self.output().open('w') as target_csv:
            csv_from_excel(res_content, target_csv, self.status)<|MERGE_RESOLUTION|>--- conflicted
+++ resolved
@@ -23,21 +23,6 @@
         for index in self.sheet_indices:
             yield luigi.LocalTarget(f'output/gomus/{self.report_name}.{index}.csv', format=UTF8)
 
-<<<<<<< HEAD
-	def run(self):
-		sess_id = os.environ['GOMUS_SESS_ID']
-		self.refresh(sess_id)
-
-		res_content = request_report(args=['-s', f'{sess_id}', '-t', f'{self.report_name}', '-I', f'{self.sheet_index}', '-l'])
-		with self.output().open('w') as target_csv:
-			csv_from_excel(res_content, target_csv, self.sheet_index)
-
-	def refresh(self, sess_id):
-		if report_ids[f'{self.report_name}'] > 0: # report refreshable
-			request_report(args=['-s', f'{sess_id}', '-t', f'{self.report_name}', 'refresh'])
-			print("Waiting 60 seconds for the report to refresh")
-			time.sleep(60)
-=======
     def run(self):
         sess_id = os.environ['GOMUS_SESS_ID']
         
@@ -53,7 +38,6 @@
         for index, target in enumerate(self.output()):
             with target.open('w') as target_csv:
                 csv_from_excel(res_content, target_csv, self.sheet_indices[index])
->>>>>>> a8fb3174
 
 class FetchEventReservations(luigi.Task):
     booking_id = luigi.parameter.IntParameter(description="The booking's index")
