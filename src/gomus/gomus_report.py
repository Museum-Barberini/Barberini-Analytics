--- conflicted
+++ resolved
@@ -16,13 +16,8 @@
 		self.report_name = self.report + self.suffix
 	
 	def output(self):
-<<<<<<< HEAD
-		return luigi.LocalTarget(f'output/gomus/{self.report_name}.csv', format=UTF8)
-	
-=======
 		return luigi.LocalTarget(f'output/gomus/{self.report_name}.{self.sheet_index}.csv', format=UTF8)
 
->>>>>>> 6b2cff7d
 	def run(self):
 		sess_id = os.environ['GOMUS_SESS_ID']
 		"""
