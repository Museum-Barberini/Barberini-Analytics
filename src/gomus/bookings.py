--- conflicted
+++ resolved
@@ -36,9 +36,6 @@
 
     def requires(self):
         return EnhanceBookingsWithScraper(
-<<<<<<< HEAD
             columns=[col[0] for col in self.columns],
-            foreign_keys=self.foreign_keys)
-=======
-            columns=[col[0] for col in self.columns], timespan=self.timespan)
->>>>>>> e5d198da
+            foreign_keys=self.foreign_keys,
+            timespan=self.timespan)