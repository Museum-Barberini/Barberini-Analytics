<<<<<<< HEAD
=======
import luigi

>>>>>>> ea134d8f
from csv_to_db import CsvToDb
from gomus._utils.scrape_gomus import EnhanceBookingsWithScraper


class BookingsToDB(CsvToDb):

    timespan = luigi.parameter.Parameter(default='_nextYear')
    table = 'gomus_booking'

    columns = [
        ('booking_id', 'INT'),
        ('customer_id', 'INT'),
        ('category', 'TEXT'),
        ('participants', 'INT'),
        ('guide_id', 'INT'),
        ('duration', 'INT'),  # in minutes
        ('exhibition', 'TEXT'),
        ('title', 'TEXT'),
        ('status', 'TEXT'),
        ('start_datetime', 'TIMESTAMP'),
        ('order_date', 'DATE'),
        ('language', 'TEXT')
    ]

    primary_key = 'booking_id'

    foreign_keys = [
        {
            'origin_column': 'customer_id',
            'target_table': 'gomus_customer',
            'target_column': 'customer_id'
        }
    ]

    def requires(self):
        return EnhanceBookingsWithScraper(
            columns=[col[0] for col in self.columns],
<<<<<<< HEAD
            foreign_keys=self.foreign_keys)
=======
            foreign_keys=self.foreign_keys,
            timespan=self.timespan)
>>>>>>> ea134d8f
<|MERGE_RESOLUTION|>--- conflicted
+++ resolved
@@ -1,8 +1,5 @@
-<<<<<<< HEAD
-=======
 import luigi
 
->>>>>>> ea134d8f
 from csv_to_db import CsvToDb
 from gomus._utils.scrape_gomus import EnhanceBookingsWithScraper
 
@@ -40,9 +37,5 @@
     def requires(self):
         return EnhanceBookingsWithScraper(
             columns=[col[0] for col in self.columns],
-<<<<<<< HEAD
-            foreign_keys=self.foreign_keys)
-=======
             foreign_keys=self.foreign_keys,
-            timespan=self.timespan)
->>>>>>> ea134d8f
+            timespan=self.timespan)