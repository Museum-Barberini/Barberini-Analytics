import luigi
import os

from csv_to_db import CsvToDb
from gomus._utils.scrape_gomus import EnhanceBookingsWithScraper


class BookingsToDB(CsvToDb):
    minimal = luigi.parameter.BoolParameter(default=False)

    timespan = luigi.parameter.Parameter(default='_nextYear')
    table = 'gomus_booking'

    columns = [
        ('booking_id', 'INT'),
        ('customer_id', 'INT'),
        ('category', 'TEXT'),
        ('participants', 'INT'),
        ('guide_id', 'INT'),
        ('duration', 'INT'),  # in minutes
        ('exhibition', 'TEXT'),
        ('title', 'TEXT'),
        ('status', 'TEXT'),
        ('start_datetime', 'TIMESTAMP'),
        ('order_date', 'DATE'),
        ('language', 'TEXT')
    ]

    primary_key = 'booking_id'

    foreign_keys = [
        {
            'origin_column': 'customer_id',
            'target_table': 'gomus_customer',
            'target_column': 'customer_id'
        }
    ]

    def requires(self):
        timespan = self.timespan
<<<<<<< HEAD
        if self.minimal:
=======
        if os.environ['MINIMAL'] == 'True':
>>>>>>> 5ff51e6a
            timespan = '_7days'
        return EnhanceBookingsWithScraper(
            columns=[col[0] for col in self.columns],
            foreign_keys=self.foreign_keys,
<<<<<<< HEAD
            timespan=timespan,
            minimal=self.minimal)
=======
            timespan=timespan)
>>>>>>> 5ff51e6a
<|MERGE_RESOLUTION|>--- conflicted
+++ resolved
@@ -6,7 +6,6 @@
 
 
 class BookingsToDB(CsvToDb):
-    minimal = luigi.parameter.BoolParameter(default=False)
 
     timespan = luigi.parameter.Parameter(default='_nextYear')
     table = 'gomus_booking'
@@ -38,18 +37,9 @@
 
     def requires(self):
         timespan = self.timespan
-<<<<<<< HEAD
-        if self.minimal:
-=======
         if os.environ['MINIMAL'] == 'True':
->>>>>>> 5ff51e6a
             timespan = '_7days'
         return EnhanceBookingsWithScraper(
             columns=[col[0] for col in self.columns],
             foreign_keys=self.foreign_keys,
-<<<<<<< HEAD
-            timespan=timespan,
-            minimal=self.minimal)
-=======
-            timespan=timespan)
->>>>>>> 5ff51e6a
+            timespan=timespan)