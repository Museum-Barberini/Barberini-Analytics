--- conflicted
+++ resolved
@@ -37,9 +37,5 @@
     ]
 
     def requires(self):
-<<<<<<< HEAD
-        return EnhanceBookingsWithScraper(timespan=self.timespan)
-=======
         return EnhanceBookingsWithScraper(
-            columns=[col[0] for col in self.columns])
->>>>>>> 643cfbdc
+            columns=[col[0] for col in self.columns], timespan=self.timespan)