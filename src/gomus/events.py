--- conflicted
+++ resolved
@@ -101,27 +101,6 @@
     def append_event_data(self, event_data, status, category):
         with event_data.open('r') as sheet:
             sheet_reader = csv.reader(sheet)
-<<<<<<< HEAD
-            event_id = int(float(next(sheet_reader)[0]))
-
-        event_df = pd.read_csv(event_data.path, skiprows=5)
-        event_df['Status'] = status
-        event_df['Event_id'] = event_id
-        event_df['Kategorie'] = category
-        event_df = event_df.filter([
-            'Id', 'E-Mail', 'Event_id', 'Plätze',
-            'Datum', 'Status', 'Kategorie'])
-
-        event_df.columns = self.columns
-
-        event_df['event_id'] = event_df['event_id'].apply(int)
-        event_df['reservation_count'] = event_df['reservation_count'].apply(
-            int)
-        event_df['order_date'] = event_df['order_date'].apply(
-            self.float_to_datetime)
-
-        self.events_df = self.events_df.append(event_df)
-=======
             try:
                 event_id = int(float(next(sheet_reader)[0]))
             except StopIteration:
@@ -133,21 +112,18 @@
             event_df['Event_id'] = event_id
             event_df['Kategorie'] = category
             event_df = event_df.filter([
-                'Id', 'E-Mail', 'Event_id', 'Plätze',
+                'Id', 'Event_id', 'Plätze',
                 'Datum', 'Status', 'Kategorie'])
 
             event_df.columns = self.columns
 
             event_df['event_id'] = event_df['event_id'].apply(int)
-            event_df['customer_id'] = event_df['customer_id'].apply(
-                hash_booker_id, args=(self.seed,))
             event_df['reservation_count'] = event_df[
                 'reservation_count'].apply(int)
             event_df['order_date'] = event_df['order_date'].apply(
                 self.float_to_datetime)
 
             self.events_df = self.events_df.append(event_df)
->>>>>>> e5d198da
 
     def float_to_datetime(self, string):
         return xldate_as_datetime(float(string), 0).date()
