#!/usr/bin/env python3
import csv

import luigi
import pandas as pd
import psycopg2
from luigi.format import UTF8
from xlrd import xldate_as_datetime

from csv_to_db import CsvToDb
from gomus._utils.extract_bookings import hash_booker_id
from gomus._utils.fetch_report import FetchEventReservations
from gomus.bookings import BookingsToDB
from set_db_connection_options import set_db_connection_options


class EventsToDB(CsvToDb):
    table = 'gomus_event'

    columns = [
        ('id', 'INT'),
        ('customer_id', 'INT'),
        ('booking_id', 'INT'),
        ('reservation_count', 'INT'),
        ('order_date', 'DATE'),
        ('status', 'TEXT'),
        ('category', 'TEXT')
    ]

    primary_key = 'id'

    def requires(self):
        return ExtractEventData(columns=[col[0] for col in self.columns])


class ExtractEventData(luigi.Task):
    columns = luigi.parameter.ListParameter(description="Column names")
    seed = luigi.parameter.IntParameter(
        description="Seed to use for hashing", default=666)

    def __init__(self, *args, **kwargs):
        super().__init__(*args, **kwargs)
        self.events_df = None
        self.categories = [
            'Öffentliche Führung',
            'Event',
            'Gespräch',
            'Kinder-Workshop',
            'Konzert',
            'Lesung',
            'Vortrag']

    def requires(self):
        for category in self.categories:
            yield EnsureBookingsIsRun(category)

    def output(self):
        return luigi.LocalTarget('output/gomus/events.csv', format=UTF8)

    def run(self):
        self.events_df = pd.DataFrame(columns=self.columns)
        for index, event_data in enumerate(self.input()):
            category = self.categories[index]
            for i in range(0, len(event_data), 2):
                self.append_event_data(i, event_data, 'Gebucht', category)
                self.append_event_data(
                    i + 1, event_data, 'Storniert', category)

        with self.output().open('w') as output_csv:
            self.events_df.to_csv(output_csv, index=False)

    def append_event_data(self, index, event_data, status, category):
        with event_data[index].open('r') as sheet:
            sheet_reader = csv.reader(sheet)
            event_id = int(float(next(sheet_reader)[0]))

        event_df = pd.read_csv(event_data[index].path, skiprows=5)
        event_df['Status'] = status
        event_df['Event_id'] = event_id
        event_df['Kategorie'] = category
        event_df = event_df.filter([
            'Id', 'E-Mail', 'Event_id', 'Plätze',
            'Datum', 'Status', 'Kategorie'])

        event_df.columns = self.columns

        event_df['id'] = event_df['id'].apply(int)
        event_df['customer_id'] = event_df['customer_id'].apply(
            hash_booker_id, args=(self.seed,))
        event_df['reservation_count'] = event_df['reservation_count'].apply(
            int)
        event_df['order_date'] = event_df['order_date'].apply(
            self.float_to_datetime)

        self.events_df = self.events_df.append(event_df)

    def float_to_datetime(self, string):
        return xldate_as_datetime(float(string), 0).date()


class EnsureBookingsIsRun(luigi.Task):
    category = luigi.parameter.Parameter(
        description="Category to search bookings for")

    def __init__(self, *args, **kwargs):
        super().__init__(*args, **kwargs)
        set_db_connection_options(self)
        self.output_list = []
        self.is_complete = False
        self.row_list = []
    
    def run(self):
        # Enforce the generator to evaluate completely so the task is marked as complete before returning new dependencies
        # LATEST TODO: Re-run pipeline and see whether this works.
        return [dep for dep in list(self._run())]
    
    def _run(self):
        try:
            conn = psycopg2.connect(
                host=self.host, database=self.database,
                user=self.user, password=self.password
            )
            cur = conn.cursor()
            query = (f'SELECT booking_id FROM gomus_booking WHERE category=\''
                     f'{self.category}\'')
            cur.execute(query)

            row = cur.fetchone()
            while row is not None:
                event_id = row[0]
                if event_id not in self.row_list:
                    approved = yield FetchEventReservations(event_id, 0)
                    cancelled = yield FetchEventReservations(event_id, 1)
                    self.output_list.append(approved)
                    self.output_list.append(cancelled)
                    self.row_list.append(event_id)
                row = cur.fetchone()
<<<<<<< HEAD

=======
            
>>>>>>> bafef5c6
            self.is_complete = True

        finally:
            if conn is not None:
                conn.close()
<<<<<<< HEAD

=======
    
>>>>>>> bafef5c6
    def output(self):
        return self.output_list

    def complete(self):
        return self.is_complete

    def requires(self):
        yield BookingsToDB()<|MERGE_RESOLUTION|>--- conflicted
+++ resolved
@@ -1,4 +1,3 @@
-#!/usr/bin/env python3
 import csv
 
 import luigi
@@ -108,12 +107,13 @@
         self.output_list = []
         self.is_complete = False
         self.row_list = []
-    
+
     def run(self):
-        # Enforce the generator to evaluate completely so the task is marked as complete before returning new dependencies
+        # Enforce the generator to evaluate completely so the task is
+        # marked as complete before returning new dependencies
         # LATEST TODO: Re-run pipeline and see whether this works.
         return [dep for dep in list(self._run())]
-    
+
     def _run(self):
         try:
             conn = psycopg2.connect(
@@ -135,21 +135,12 @@
                     self.output_list.append(cancelled)
                     self.row_list.append(event_id)
                 row = cur.fetchone()
-<<<<<<< HEAD
-
-=======
-            
->>>>>>> bafef5c6
             self.is_complete = True
 
         finally:
             if conn is not None:
                 conn.close()
-<<<<<<< HEAD
 
-=======
-    
->>>>>>> bafef5c6
     def output(self):
         return self.output_list
 
