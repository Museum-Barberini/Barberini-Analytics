import csv

import datetime as dt
import luigi
import os
import pandas as pd
from luigi.format import UTF8
from xlrd import xldate_as_datetime

from csv_to_db import CsvToDb
from data_preparation_task import DataPreparationTask
from db_connector import DbConnector
from gomus._utils.fetch_report import FetchEventReservations
from gomus.bookings import BookingsToDB
from gomus.customers import hash_id
<<<<<<< HEAD
from set_db_connection_options import set_db_connection_options


class EventsToDB(CsvToDb):
    minimal = luigi.parameter.BoolParameter(default=False)
=======


class EventsToDB(CsvToDb):

>>>>>>> 5ff51e6a
    table = 'gomus_event'

    columns = [
        ('event_id', 'INT'),
        ('booking_id', 'INT'),
        ('customer_id', 'INT'),
        ('reservation_count', 'INT'),
        ('order_date', 'DATE'),
        ('status', 'TEXT'),
        ('category', 'TEXT')
    ]

    primary_key = 'event_id'

    foreign_keys = [
        {
            'origin_column': 'booking_id',
            'target_table': 'gomus_booking',
            'target_column': 'booking_id'
        },
        {
            'origin_column': 'customer_id',
            'target_table': 'gomus_customer',
            'target_column': 'customer_id'
        }
    ]

    def requires(self):
        return ExtractEventData(
            columns=[col[0] for col in self.columns],
            foreign_keys=self.foreign_keys,
            minimal=self.minimal)


class ExtractEventData(DataPreparationTask):
    minimal = luigi.parameter.BoolParameter(default=False)
    columns = luigi.parameter.ListParameter(description="Column names")
    seed = luigi.parameter.IntParameter(
        description="Seed to use for hashing", default=666)

    def __init__(self, *args, **kwargs):
        super().__init__(*args, **kwargs)
        self.events_df = None
        self.categories = [
            'Öffentliche Führung',
            'Event',
            'Gespräch',
            'Kinder-Workshop',
            'Konzert',
            'Lesung',
            'Vortrag']

    def _requires(self):
        return luigi.task.flatten([
            BookingsToDB(minimal=self.minimal),
            super()._requires()
        ])

    def requires(self):
        for category in self.categories:
<<<<<<< HEAD
            yield FetchCategoryReservations(category=category,
                                            minimal=self.minimal)
=======
            yield FetchCategoryReservations(category=category)
>>>>>>> 5ff51e6a

    def output(self):
        return luigi.LocalTarget('output/gomus/events.csv', format=UTF8)

    def run(self):
        self.events_df = pd.DataFrame(columns=self.columns)

        # for every kind of category
        for index, event_files in enumerate(self.input()):
            category = self.categories[index]
            with event_files.open('r') as events:

                # for every event that falls into that category
                for i, path in enumerate(events):
                    path = path.replace('\n', '')

                    if path == '':
                        continue
                    # handle booked and cancelled events
<<<<<<< HEAD
                    try:
                        event_data = luigi.LocalTarget(path, format=UTF8)
                        if i % 2 == 0:
                            self.append_event_data(event_data,
                                                   'Gebucht',
                                                   category)
                        else:
                            self.append_event_data(event_data,
                                                   'Storniert',
                                                   category)
                    except Exception:
                        pass
=======
                    event_data = luigi.LocalTarget(path, format=UTF8)
                    if i % 2 == 0:
                        self.append_event_data(event_data,
                                               'Gebucht',
                                               category)
                    else:
                        self.append_event_data(event_data,
                                               'Storniert',
                                               category)
>>>>>>> 5ff51e6a

        self.events_df = self.ensure_foreign_keys(self.events_df)

        with self.output().open('w') as output_csv:
            self.events_df.to_csv(output_csv, index=False)

    def append_event_data(self, event_data, status, category):
        with event_data.open('r') as sheet:
            sheet_reader = csv.reader(sheet)
            try:
                event_id = int(float(next(sheet_reader)[0]))
            except StopIteration:
                event_id = None

        if event_id:
            event_df = pd.read_csv(event_data.path, skiprows=5)
            event_df['Status'] = status
            event_df['Event_id'] = event_id
            event_df['Kategorie'] = category
            event_df = event_df.filter([
                'Id', 'Event_id', 'E-Mail', 'Plätze',
                'Datum', 'Status', 'Kategorie'])

            event_df.columns = self.columns

            event_df['event_id'] = event_df['event_id'].apply(int)
            event_df['customer_id'] = event_df['customer_id'].apply(hash_id)
            event_df['reservation_count'] = event_df[
                'reservation_count'].apply(int)
            event_df['order_date'] = event_df['order_date'].apply(
                self.float_to_datetime)

            self.events_df = self.events_df.append(event_df)

    def float_to_datetime(self, string):
        return xldate_as_datetime(float(string), 0).date()


class FetchCategoryReservations(luigi.Task):
    minimal = luigi.parameter.BoolParameter(default=False)
    category = luigi.parameter.Parameter(
        description="Category to search bookings for")

    def __init__(self, *args, **kwargs):
        super().__init__(*args, **kwargs)
        self.output_list = []
        self.row_list = []

    def run(self):

<<<<<<< HEAD
            if self.minimal:
                query = (f'SELECT booking_id FROM gomus_booking WHERE '
                         f'category=\'{self.category}\' '
                         f'ORDER BY start_datetime DESC LIMIT 10')
            else:
                two_weeks_ago = dt.datetime.today() - dt.timedelta(weeks=2)

                query = (f'SELECT booking_id FROM gomus_booking WHERE '
                         f'category=\'{self.category}\' '
                         f'AND start_datetime > \'{two_weeks_ago}\'')

            cur.execute(query)

            row = cur.fetchone()
            while row is not None:
                event_id = row[0]
                if event_id not in self.row_list:
                    approved = FetchEventReservations(
                        booking_id=event_id,
                        status=0)
                    yield approved
                    cancelled = FetchEventReservations(
                        booking_id=event_id,
                        status=1)
                    yield cancelled
                    if approved and cancelled:
                        self.output_list.append(approved.output().path)
                        self.output_list.append(cancelled.output().path)
                    self.row_list.append(event_id)
                row = cur.fetchone()
            # write list of all event reservation to output file
            with self.output().open('w') as all_outputs:
                all_outputs.write('\n'.join(self.output_list) + '\n')

        finally:
            if conn is not None:
                conn.close()
=======
        if os.environ['MINIMAL'] == 'True':
            query = f'''
                SELECT booking_id FROM gomus_booking
                WHERE category='{self.category}'
                ORDER BY start_datetime DESC LIMIT 2
            '''
        else:
            two_weeks_ago = dt.datetime.today() - dt.timedelta(weeks=2)
            query = (f'SELECT booking_id FROM gomus_booking WHERE '
                     f'category=\'{self.category}\' '
                     f'AND start_datetime > \'{two_weeks_ago}\'')

        booking_ids = DbConnector.query(query)

        for row in booking_ids:
            event_id = row[0]
            if event_id not in self.row_list:
                approved = FetchEventReservations(
                    booking_id=event_id,
                    status=0)
                yield approved
                cancelled = FetchEventReservations(
                    booking_id=event_id,
                    status=1)
                yield cancelled
                if approved and cancelled:
                    self.output_list.append(approved.output().path)
                    self.output_list.append(cancelled.output().path)
                self.row_list.append(event_id)
        # write list of all event reservation to output file
        with self.output().open('w') as all_outputs:
            all_outputs.write('\n'.join(self.output_list) + '\n')
>>>>>>> 5ff51e6a

    # save a list of paths for all single csv files
    def output(self):
        cat = cleanse_umlauts(self.category)
        return luigi.LocalTarget(f'output/gomus/all_{cat}_reservations.txt',
                                 format=UTF8)

    def requires(self):
        yield BookingsToDB(minimal=self.minimal)


# this function should not have to exist, but luigi apparently
# can't deal with UTF-8 symbols in their target paths
def cleanse_umlauts(string):
    return string.translate(string.maketrans({
        'Ä': 'Ae', 'ä': 'ae',
        'Ö': 'Oe', 'ö': 'oe',
        'Ü': 'Ue', 'ü': 'ue'}))<|MERGE_RESOLUTION|>--- conflicted
+++ resolved
@@ -13,18 +13,10 @@
 from gomus._utils.fetch_report import FetchEventReservations
 from gomus.bookings import BookingsToDB
 from gomus.customers import hash_id
-<<<<<<< HEAD
-from set_db_connection_options import set_db_connection_options
 
 
 class EventsToDB(CsvToDb):
-    minimal = luigi.parameter.BoolParameter(default=False)
-=======
-
-
-class EventsToDB(CsvToDb):
-
->>>>>>> 5ff51e6a
+
     table = 'gomus_event'
 
     columns = [
@@ -55,12 +47,10 @@
     def requires(self):
         return ExtractEventData(
             columns=[col[0] for col in self.columns],
-            foreign_keys=self.foreign_keys,
-            minimal=self.minimal)
+            foreign_keys=self.foreign_keys)
 
 
 class ExtractEventData(DataPreparationTask):
-    minimal = luigi.parameter.BoolParameter(default=False)
     columns = luigi.parameter.ListParameter(description="Column names")
     seed = luigi.parameter.IntParameter(
         description="Seed to use for hashing", default=666)
@@ -79,18 +69,13 @@
 
     def _requires(self):
         return luigi.task.flatten([
-            BookingsToDB(minimal=self.minimal),
+            BookingsToDB(),
             super()._requires()
         ])
 
     def requires(self):
         for category in self.categories:
-<<<<<<< HEAD
-            yield FetchCategoryReservations(category=category,
-                                            minimal=self.minimal)
-=======
             yield FetchCategoryReservations(category=category)
->>>>>>> 5ff51e6a
 
     def output(self):
         return luigi.LocalTarget('output/gomus/events.csv', format=UTF8)
@@ -110,20 +95,6 @@
                     if path == '':
                         continue
                     # handle booked and cancelled events
-<<<<<<< HEAD
-                    try:
-                        event_data = luigi.LocalTarget(path, format=UTF8)
-                        if i % 2 == 0:
-                            self.append_event_data(event_data,
-                                                   'Gebucht',
-                                                   category)
-                        else:
-                            self.append_event_data(event_data,
-                                                   'Storniert',
-                                                   category)
-                    except Exception:
-                        pass
-=======
                     event_data = luigi.LocalTarget(path, format=UTF8)
                     if i % 2 == 0:
                         self.append_event_data(event_data,
@@ -133,7 +104,6 @@
                         self.append_event_data(event_data,
                                                'Storniert',
                                                category)
->>>>>>> 5ff51e6a
 
         self.events_df = self.ensure_foreign_keys(self.events_df)
 
@@ -173,7 +143,6 @@
 
 
 class FetchCategoryReservations(luigi.Task):
-    minimal = luigi.parameter.BoolParameter(default=False)
     category = luigi.parameter.Parameter(
         description="Category to search bookings for")
 
@@ -184,45 +153,6 @@
 
     def run(self):
 
-<<<<<<< HEAD
-            if self.minimal:
-                query = (f'SELECT booking_id FROM gomus_booking WHERE '
-                         f'category=\'{self.category}\' '
-                         f'ORDER BY start_datetime DESC LIMIT 10')
-            else:
-                two_weeks_ago = dt.datetime.today() - dt.timedelta(weeks=2)
-
-                query = (f'SELECT booking_id FROM gomus_booking WHERE '
-                         f'category=\'{self.category}\' '
-                         f'AND start_datetime > \'{two_weeks_ago}\'')
-
-            cur.execute(query)
-
-            row = cur.fetchone()
-            while row is not None:
-                event_id = row[0]
-                if event_id not in self.row_list:
-                    approved = FetchEventReservations(
-                        booking_id=event_id,
-                        status=0)
-                    yield approved
-                    cancelled = FetchEventReservations(
-                        booking_id=event_id,
-                        status=1)
-                    yield cancelled
-                    if approved and cancelled:
-                        self.output_list.append(approved.output().path)
-                        self.output_list.append(cancelled.output().path)
-                    self.row_list.append(event_id)
-                row = cur.fetchone()
-            # write list of all event reservation to output file
-            with self.output().open('w') as all_outputs:
-                all_outputs.write('\n'.join(self.output_list) + '\n')
-
-        finally:
-            if conn is not None:
-                conn.close()
-=======
         if os.environ['MINIMAL'] == 'True':
             query = f'''
                 SELECT booking_id FROM gomus_booking
@@ -255,7 +185,6 @@
         # write list of all event reservation to output file
         with self.output().open('w') as all_outputs:
             all_outputs.write('\n'.join(self.output_list) + '\n')
->>>>>>> 5ff51e6a
 
     # save a list of paths for all single csv files
     def output(self):
@@ -264,7 +193,7 @@
                                  format=UTF8)
 
     def requires(self):
-        yield BookingsToDB(minimal=self.minimal)
+        yield BookingsToDB()
 
 
 # this function should not have to exist, but luigi apparently
