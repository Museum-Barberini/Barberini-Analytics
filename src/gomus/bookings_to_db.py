--- conflicted
+++ resolved
@@ -73,9 +73,6 @@
 			yield ret
 
 	def requires(self):
-<<<<<<< HEAD
-		return EnhanceBookingsWithScraper()
-=======
 		return FetchGomusReport(report='bookings')
 	
 def hash_booker_id(name, email, seed):
@@ -86,5 +83,4 @@
 	hash_key = name + email
 
 	if hash_key == '': return 0
-	return mmh3.hash(hash_key, seed, signed=True)
->>>>>>> 6b2cff7d
+	return mmh3.hash(hash_key, seed, signed=True)