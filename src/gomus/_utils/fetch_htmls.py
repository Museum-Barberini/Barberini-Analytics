import datetime as dt
import os
import time

import luigi
import pandas as pd
import requests
from luigi.format import UTF8
from psycopg2.errors import UndefinedTable

from data_preparation_task import DataPreparationTask
from gomus.orders import OrdersToDB
from gomus._utils.extract_bookings import ExtractGomusBookings


class FetchGomusHTML(DataPreparationTask):
    url = luigi.parameter.Parameter(description="The URL to fetch")

    def output(self):
        name = f'{self.output_dir}/gomus/html/' + \
            self.url. \
            replace('http://', ''). \
            replace('https://', ''). \
            replace('/', '_'). \
            replace('.', '_') + \
            '.html'

        return luigi.LocalTarget(name, format=UTF8)

    # simply wait for a moment before requesting, as we don't want to
    # overwhelm the server with our interest in classified information...
    def run(self):
        time.sleep(0.2)
        response = requests.get(
            self.url,
            cookies=dict(
                _session_id=os.environ['GOMUS_SESS_ID']))
        response.raise_for_status()

        with self.output().open('w') as html_out:
            html_out.write(response.text)


class FetchBookingsHTML(DataPreparationTask):
    timespan = luigi.parameter.Parameter(default='_nextYear')
    base_url = luigi.parameter.Parameter(
        description="Base URL to append bookings IDs to")
    columns = luigi.parameter.ListParameter(description="Column names")

    def __init__(self, *args, **kwargs):
        super().__init__(*args, **kwargs)
        self.output_list = []

    def requires(self):
        return ExtractGomusBookings(
            timespan=self.timespan, columns=self.columns)

    def output(self):
        return luigi.LocalTarget(
            f'{self.output_dir}/gomus/bookings_htmls.txt')

    def run(self):
        with self.input().open('r') as input_file:
            bookings = pd.read_csv(input_file)

            if self.minimal_mode:
                bookings = bookings.head(5)

        today_time = dt.datetime.today() - dt.timedelta(weeks=5)
        try:
            db_booking_rows = self.db_connector.query(f'''
                SELECT booking_id FROM gomus_booking
                WHERE start_datetime < '{today_time}'
            ''')
        except UndefinedTable:
            db_booking_rows = []

        for i, row in bookings.iterrows():
            booking_id = row['booking_id']

            booking_in_db = False
            for db_row in db_booking_rows:
                if db_row[0] == booking_id:
                    booking_in_db = True
                    break

            if not booking_in_db:
                booking_url = self.base_url + str(booking_id)

                html_target = yield FetchGomusHTML(booking_url)
                self.output_list.append(html_target.path)

        with self.output().open('w') as html_files:
            html_files.write('\n'.join(self.output_list))


class FetchOrdersHTML(DataPreparationTask):
    base_url = luigi.parameter.Parameter(
        description="Base URL to append order IDs to")

    def __init__(self, *args, **kwargs):
        super().__init__(*args, **kwargs)
        self.output_list = []
        self.order_ids = []

    def requires(self):
        return OrdersToDB()

    def output(self):
        return luigi.LocalTarget(
            f'{self.output_dir}/gomus/orders_htmls.txt')

    def get_order_ids(self):

        order_ids = []

        query_limit = 'LIMIT 10' if self.minimal_mode else ''

<<<<<<< HEAD
        try:
            order_ids = self.db_connector.query(f'''
                SELECT order_id FROM gomus_order
                WHERE order_id NOT IN (
                    SELECT order_id FROM gomus_order_contains
                )
=======
        order_contains_table_exists = self.db_connector.exists('''
            SELECT * FROM information_schema.tables
            WHERE table_name='gomus_order_contains'
        ''')

        order_ids = self.db_connector.query(
            f'''
                SELECT a.order_id
                FROM gomus_order AS a
                LEFT OUTER JOIN gomus_order_contains AS b
                ON a.order_id = b.order_id
                WHERE ticket IS NULL
>>>>>>> e4a42f8a
                {query_limit}
            ''')
        except UndefinedTable:
            order_ids = self.db_connector.query(
                f'SELECT order_id FROM gomus_order {query_limit}'
            )

        return order_ids

    def run(self):
        self.order_ids = [order_id[0] for order_id in self.get_order_ids()]

        for i in range(len(self.order_ids)):

            url = self.base_url + str(self.order_ids[i])

            html_target = yield FetchGomusHTML(url)
            self.output_list.append(html_target.path)

        with self.output().open('w') as html_files:
            html_files.write('\n'.join(self.output_list))<|MERGE_RESOLUTION|>--- conflicted
+++ resolved
@@ -116,27 +116,13 @@
 
         query_limit = 'LIMIT 10' if self.minimal_mode else ''
 
-<<<<<<< HEAD
         try:
             order_ids = self.db_connector.query(f'''
-                SELECT order_id FROM gomus_order
-                WHERE order_id NOT IN (
-                    SELECT order_id FROM gomus_order_contains
-                )
-=======
-        order_contains_table_exists = self.db_connector.exists('''
-            SELECT * FROM information_schema.tables
-            WHERE table_name='gomus_order_contains'
-        ''')
-
-        order_ids = self.db_connector.query(
-            f'''
                 SELECT a.order_id
                 FROM gomus_order AS a
                 LEFT OUTER JOIN gomus_order_contains AS b
                 ON a.order_id = b.order_id
                 WHERE ticket IS NULL
->>>>>>> e4a42f8a
                 {query_limit}
             ''')
         except UndefinedTable:
