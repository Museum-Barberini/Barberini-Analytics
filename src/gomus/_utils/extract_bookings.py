import datetime as dt

import luigi
import mmh3
import numpy as np
import pandas as pd
from luigi.format import UTF8

from data_preparation_task import DataPreparationTask
from gomus._utils.fetch_report import FetchGomusReport
from gomus.customers import CustomersToDB


class ExtractGomusBookings(DataPreparationTask):
    seed = luigi.parameter.IntParameter(
        description="Seed to use for hashing", default=666)
    timespan = luigi.parameter.Parameter(default='_nextYear')
<<<<<<< HEAD
    minimal = luigi.parameter.BoolParameter(default=False)
=======
>>>>>>> 5ff51e6a
    columns = luigi.parameter.ListParameter(description="Column names")

    def _requires(self):
        return luigi.task.flatten([
            CustomersToDB(minimal=self.minimal),
            super()._requires()
        ])

    def requires(self):
        return FetchGomusReport(report='bookings', suffix=self.timespan)

    def output(self):
        return luigi.LocalTarget(
            f'output/gomus/bookings_prepared.csv', format=UTF8)

    def run(self):
        with next(self.input()).open('r') as bookings_file:
            bookings = pd.read_csv(bookings_file)

        if not bookings.empty:
            bookings['Buchung'] = bookings['Buchung'].apply(int)
            bookings['Teilnehmerzahl'] = bookings['Teilnehmerzahl'].apply(
                self.safe_parse_int)
            bookings['Guide'] = bookings['Guide'].apply(self.hash_guide)
            bookings['Startzeit'] = bookings.apply(
                lambda x: self.calculate_start_datetime(
                    x['Datum'], x['Uhrzeit von']), axis=1)
            bookings['Dauer'] = bookings.apply(
                lambda x: self.calculate_duration(
                    x['Uhrzeit von'], x['Uhrzeit bis']), axis=1)

            # order_date and language are added by scraper
        else:
            # manually append "Startzeit" and "Dauer" to ensure pandas
            # doesn't crash even though nothing will be added
            bookings['Startzeit'] = 0
            bookings['Dauer'] = 0

        bookings = bookings.filter(['Buchung',
                                    'Angebotskategorie',
                                    'Teilnehmerzahl',
                                    'Guide',
                                    'Dauer',
                                    'Ausstellung',
                                    'Angebot/Termin',
                                    'Status',
                                    'Startzeit'])

        # the scraped columns are removed
        columns_reduced = list(self.columns)

        columns_reduced = [col for col in columns_reduced if col
                           not in ('customer_id', 'order_date', 'language')]

        bookings.columns = tuple(columns_reduced)

        bookings = self.ensure_foreign_keys(bookings)

        with self.output().open('w') as output_file:
            bookings.to_csv(output_file, header=True, index=False)

    def hash_guide(self, guide_name):
        if pd.isnull(guide_name):
            return 0  # 0 represents empty value

<<<<<<< HEAD
        print(guide_name)
=======
>>>>>>> 5ff51e6a
        guides = guide_name.lower().replace(' ', '').split(',')
        guide = guides[0]
        return mmh3.hash(guide, self.seed, signed=True)

    def calculate_start_datetime(self, date_str, time_str):
        return dt.datetime.strptime(f'{date_str} {time_str}',
                                    '%d.%m.%Y %H:%M')

    def calculate_duration(self, from_str, to_str):
        return (dt.datetime.strptime(to_str, '%H:%M') -
                dt.datetime.strptime(from_str, '%H:%M')).seconds // 60

    def safe_parse_int(self, number_string):
        return int(np.nan_to_num(number_string))<|MERGE_RESOLUTION|>--- conflicted
+++ resolved
@@ -15,15 +15,11 @@
     seed = luigi.parameter.IntParameter(
         description="Seed to use for hashing", default=666)
     timespan = luigi.parameter.Parameter(default='_nextYear')
-<<<<<<< HEAD
-    minimal = luigi.parameter.BoolParameter(default=False)
-=======
->>>>>>> 5ff51e6a
     columns = luigi.parameter.ListParameter(description="Column names")
 
     def _requires(self):
         return luigi.task.flatten([
-            CustomersToDB(minimal=self.minimal),
+            CustomersToDB(),
             super()._requires()
         ])
 
@@ -84,10 +80,6 @@
         if pd.isnull(guide_name):
             return 0  # 0 represents empty value
 
-<<<<<<< HEAD
-        print(guide_name)
-=======
->>>>>>> 5ff51e6a
         guides = guide_name.lower().replace(' ', '').split(',')
         guide = guides[0]
         return mmh3.hash(guide, self.seed, signed=True)
