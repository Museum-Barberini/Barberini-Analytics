--- conflicted
+++ resolved
@@ -8,23 +8,13 @@
 
 from data_preparation_task import DataPreparationTask
 from gomus._utils.fetch_report import FetchGomusReport
-<<<<<<< HEAD
-from gomus.customers import CustomersToDB, hash_id
-=======
 from gomus.customers import CustomersToDB
->>>>>>> ea134d8f
 
 
 class ExtractGomusBookings(DataPreparationTask):
     seed = luigi.parameter.IntParameter(
         description="Seed to use for hashing", default=666)
     timespan = luigi.parameter.Parameter(default='_nextYear')
-
-    def _requires(self):
-        return luigi.task.flatten([
-            CustomersToDB(),
-            super()._requires()
-        ])
 
     def _requires(self):
         return luigi.task.flatten([
@@ -40,28 +30,18 @@
             f'output/gomus/bookings_prepared.csv', format=UTF8)
 
     def run(self):
-<<<<<<< HEAD
         with next(self.input()).open('r') as bookings_file:
-            df = pd.read_csv(bookings_file)
+            bookings = pd.read_csv(bookings_file)
 
-        if not df.empty:
-            df['Buchung'] = df['Buchung'].apply(int)
-            df['E-Mail'] = df['E-Mail'].apply(hash_id)
-            df['Teilnehmerzahl'] = df['Teilnehmerzahl'].apply(int)
-            df['Guide'] = df['Guide'].apply(self.hash_guide)
-            df['Startzeit'] = df.apply(
-=======
-        bookings = pd.read_csv(next(self.input()).path)
         if not bookings.empty:
             bookings['Buchung'] = bookings['Buchung'].apply(int)
             bookings['Teilnehmerzahl'] = bookings['Teilnehmerzahl'].apply(
                 self.safe_parse_int)
             bookings['Guide'] = bookings['Guide'].apply(self.hash_guide)
             bookings['Startzeit'] = bookings.apply(
->>>>>>> ea134d8f
                 lambda x: self.calculate_start_datetime(
                     x['Datum'], x['Uhrzeit von']), axis=1)
-            df['Dauer'] = df.apply(
+            bookings['Dauer'] = bookings.apply(
                 lambda x: self.calculate_duration(
                     x['Uhrzeit von'], x['Uhrzeit bis']), axis=1)
 
@@ -69,22 +49,6 @@
         else:
             # manually append "Startzeit" and "Dauer" to ensure pandas
             # doesn't crash even though nothing will be added
-<<<<<<< HEAD
-            df['Startzeit'] = 0
-            df['Dauer'] = 0
-
-        df = df.filter(['Buchung',
-                        'E-Mail',
-                        'Angebotskategorie',
-                        'Teilnehmerzahl',
-                        'Guide',
-                        'Dauer',
-                        'Ausstellung',
-                        'Titel',
-                        'Status',
-                        'Startzeit'])
-        df.columns = [
-=======
             bookings['Startzeit'] = 0
             bookings['Dauer'] = 0
 
@@ -98,7 +62,6 @@
                                     'Status',
                                     'Startzeit'])
         bookings.columns = [
->>>>>>> ea134d8f
             'booking_id',
             'category',
             'participants',
@@ -109,14 +72,10 @@
             'status',
             'start_datetime']
 
-<<<<<<< HEAD
-        df = self.ensure_foreign_keys(df)
-=======
         bookings = self.ensure_foreign_keys(bookings)
->>>>>>> ea134d8f
 
         with self.output().open('w') as output_file:
-            df.to_csv(output_file, header=True, index=False)
+            bookings.to_csv(output_file, header=True, index=False)
 
     def hash_guide(self, guide_name):
         if guide_name is np.NaN:
