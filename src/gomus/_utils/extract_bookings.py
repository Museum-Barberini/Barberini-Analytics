--- conflicted
+++ resolved
@@ -21,11 +21,7 @@
     timespan = luigi.parameter.Parameter(default='_nextYear')
 
     def requires(self):
-<<<<<<< HEAD
         return FetchGomusReport(report='bookings', suffix=self.timespan)
-=======
-        return FetchGomusReport(report='bookings', suffix='_nextYear')
->>>>>>> 643cfbdc
 
     def output(self):
         return luigi.LocalTarget(
@@ -95,13 +91,5 @@
         return dt.datetime.strptime(daytime_str, '%H:%M').time()
 
     def calculate_duration(self, from_str, to_str):
-<<<<<<< HEAD
-        return (datetime.strptime(to_str, '%H:%M') -
-                datetime.strptime(from_str, '%H:%M')).seconds // 60
-
-    def safe_parse_int(self, numString):
-        return int(np.nan_to_num(numString))
-=======
         return (dt.datetime.strptime(to_str, '%H:%M') -
-                dt.datetime.strptime(from_str, '%H:%M')).seconds // 60
->>>>>>> 643cfbdc
+                dt.datetime.strptime(from_str, '%H:%M')).seconds // 60