#!/usr/bin/env python3
import argparse
import csv
import datetime as dt
import sys

import requests
import xlrd

# This dict maps 'report_types' to 'REPORT_IDS'
# Data sheets that don't require a report to be generated or
# refreshed have ids <= 0
# key format: 'type_timespan' (e.g. 'customers_7days')
REPORT_IDS = {
    'customers_7days': 1285,
    'orders_7days': 1188,
    'orders_1day': 1246,
    'entries_1day': 1262,

    'bookings_7days': 0,
    'bookings_1month': -3,
    'bookings_1year': -1,
    'bookings_nextYear': -5,
<<<<<<< HEAD
    'bookings_all': -11,
=======
>>>>>>> 643cfbdc

    'guides': -2
}
REPORT_IDS_INV = {v: k for k, v in REPORT_IDS.items()}


def parse_arguments(args):
    parser = argparse.ArgumentParser(
        description="Refresh and fetch reports from go~mus")
    report_group = parser.add_mutually_exclusive_group(required=True)

    report_group.add_argument(
        '-i',
        '--report-id',
        type=int,
        help='ID of the report',
        choices=REPORT_IDS.values())
    report_group.add_argument(
        '-t',
        '--report-type',
        type=str,
        help='Type of the report',
        choices=REPORT_IDS.keys())

    parser.add_argument(
        'action',
        type=str,
        help='Action to take',
        choices=[
            'refresh',
            'fetch'],
        nargs='?',
        default='fetch')
    parser.add_argument(
        '-s',
        '--session-id',
        type=str,
        help='Session ID to use for authentication',
        required=True)

    parser.add_argument(
        '-I',
        '--sheet-index',
        type=int,
        help="Excel sheet page number",
        default=0)

    parser.add_argument(
        '-o',
        '--output-file',
        type=str,
        help='Name of Output file (for fetching)')

    parser.add_argument(
        '-l',
        '--luigi',
        help='Set true if run as part of a Luigi task',
        action='store_true')

    return parser.parse_args(args)


<<<<<<< HEAD
def parse_timespan(timespan, today=datetime.date.today()):
    # today = datetime.date.today()
    end_time = today - datetime.timedelta(days=1)
=======
def parse_timespan(timespan):
    today = dt.date.today()
    end_time = today - dt.timedelta(days=1)
>>>>>>> 643cfbdc
    if timespan == '7days':
        # grab everything from yesterday till a week before
        start_time = end_time - dt.timedelta(weeks=1)
    elif timespan == '1month':
        start_time = end_time - dt.timedelta(days=30)
    elif timespan == '1year':
        start_time = end_time - dt.timedelta(days=365)
    elif timespan == '1day':
        start_time = end_time
    elif timespan == 'nextYear':
        start_time = end_time
<<<<<<< HEAD
        end_time = end_time + datetime.timedelta(days=365)
    elif timespan == 'all':
        start_time = today - datetime.timedelta(days=365*5)
        end_time = today + datetime.timedelta(days=365*2)
=======
        end_time = end_time + dt.datetime.timedelta(days=365)
>>>>>>> 643cfbdc
    else:
        start_time = dt.date.min  # check this for error handling
    return start_time, end_time


def direct_download_url(base_url, report, timespan):
    start_time, end_time = parse_timespan(timespan)
    base_return = base_url + f'/{report}.xlsx'

    if not start_time == dt.date.min:
        # timespan is valid
        end_time = end_time.strftime("%Y-%m-%d")
        start_time = start_time.strftime("%Y-%m-%d")
        print(
            f"Requesting report for timespan from {start_time} to {end_time}")
        return base_return + f'?end_at={end_time}&start_at={start_time}'

    return base_return


def get_request(url, sess_id):
    cookies = dict(_session_id=sess_id)
    res = requests.get(url, cookies=cookies)
    if not res.status_code == 200:
        print(f"Error with HTTP request: Status code {res.status_code}")
        exit(1)
    else:
        print("HTTP request successful")

    return res.content


def csv_from_excel(xlsx_content, target_csv, sheet_index):
    workbook = xlrd.open_workbook(file_contents=xlsx_content)
    sheet = workbook.sheet_by_index(sheet_index)
    writer = csv.writer(target_csv, quoting=csv.QUOTE_NONNUMERIC)
    for row_num in range(sheet.nrows):
        writer.writerow(sheet.row_values(row_num))


def request_report(args=sys.argv[1:]):
    args = parse_arguments(args)
    if args.report_id:
        report_id = args.report_id
    else:
        try:
            report_id = REPORT_IDS[args.report_type]
        except KeyError:  # should never happen because of argparse choices
            print(f"Error: Report type '{args.report_type}' not supported!")
            exit(1)

    base_url = 'https://barberini.gomus.de'
    report_parts = REPORT_IDS_INV[report_id].split("_")

    print(f"Working with report '{report_parts[0]}.xlsx'")

    # Work with the kind of report that is generated and maintained
    if report_id > 0:
        base_url += f'/admin/reports/{report_id}'

        if args.action == 'refresh':
            print("Refreshing report")
            url = base_url + '/refresh'

        elif args.action == 'fetch':
            print("Fetching report")
            url = base_url + '.xlsx'

    else:  # Work with the kind of report that is requested directly
        print("Directly downloading report")
        if len(report_parts) < 2:
            timespan = ''
        else:
            timespan = report_parts[1]

        url = direct_download_url(base_url, report_parts[0], timespan)

    res_content = get_request(url, args.session_id)

    if args.action == 'fetch':
        if not args.luigi:
            filename = args.output_file
            if not filename:
                filename = REPORT_IDS_INV[report_id] + '.csv'
            with open(filename, 'w', encoding='utf-8') as csv_file:
                csv_from_excel(res_content, csv_file, args.sheet_index)
            print(f'Saved report to file "{filename}"')
        else:
            print("Running as Luigi task, returning response content")
            return res_content


if __name__ == '__main__':
    request_report()<|MERGE_RESOLUTION|>--- conflicted
+++ resolved
@@ -21,10 +21,7 @@
     'bookings_1month': -3,
     'bookings_1year': -1,
     'bookings_nextYear': -5,
-<<<<<<< HEAD
     'bookings_all': -11,
-=======
->>>>>>> 643cfbdc
 
     'guides': -2
 }
@@ -87,15 +84,8 @@
     return parser.parse_args(args)
 
 
-<<<<<<< HEAD
-def parse_timespan(timespan, today=datetime.date.today()):
-    # today = datetime.date.today()
-    end_time = today - datetime.timedelta(days=1)
-=======
-def parse_timespan(timespan):
-    today = dt.date.today()
+def parse_timespan(timespan, today=dt.date.today()):
     end_time = today - dt.timedelta(days=1)
->>>>>>> 643cfbdc
     if timespan == '7days':
         # grab everything from yesterday till a week before
         start_time = end_time - dt.timedelta(weeks=1)
@@ -107,14 +97,10 @@
         start_time = end_time
     elif timespan == 'nextYear':
         start_time = end_time
-<<<<<<< HEAD
-        end_time = end_time + datetime.timedelta(days=365)
+        end_time = end_time + dt.datetime.timedelta(days=365)
     elif timespan == 'all':
-        start_time = today - datetime.timedelta(days=365*5)
-        end_time = today + datetime.timedelta(days=365*2)
-=======
-        end_time = end_time + dt.datetime.timedelta(days=365)
->>>>>>> 643cfbdc
+        start_time = today - dt.datetime.timedelta(days=365*5)
+        end_time = today + dt.datetime.timedelta(days=365*2)
     else:
         start_time = dt.date.min  # check this for error handling
     return start_time, end_time
