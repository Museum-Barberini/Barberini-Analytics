--- conflicted
+++ resolved
@@ -12,10 +12,6 @@
 from gomus.customers import hash_id
 from gomus._utils.extract_bookings import ExtractGomusBookings
 from gomus._utils.fetch_htmls import FetchBookingsHTML, FetchOrdersHTML
-<<<<<<< HEAD
-from set_db_connection_options import set_db_connection_options
-=======
->>>>>>> 5ff51e6a
 
 
 # inherit from this if you want to scrape gomus (it might be wise to have
@@ -33,10 +29,6 @@
 
 
 class EnhanceBookingsWithScraper(GomusScraperTask):
-<<<<<<< HEAD
-    minimal = luigi.parameter.BoolParameter(default=False)
-=======
->>>>>>> 5ff51e6a
     columns = luigi.parameter.ListParameter(description="Column names")
     timespan = luigi.parameter.Parameter(default='_nextYear')
 
@@ -48,17 +40,9 @@
 
     def requires(self):
         yield ExtractGomusBookings(timespan=self.timespan,
-<<<<<<< HEAD
-                                   minimal=self.minimal,
                                    columns=self.columns)
         yield FetchBookingsHTML(timespan=self.timespan,
                                 base_url=self.base_url + '/admin/bookings/',
-                                minimal=self.minimal,
-=======
-                                   columns=self.columns)
-        yield FetchBookingsHTML(timespan=self.timespan,
-                                base_url=self.base_url + '/admin/bookings/',
->>>>>>> 5ff51e6a
                                 columns=self.columns)
 
     def output(self):
@@ -68,11 +52,7 @@
         with self.input()[0].open('r') as input_file:
             bookings = pd.read_csv(input_file)
 
-<<<<<<< HEAD
-            if self.minimal:
-=======
             if os.environ['MINIMAL'] == 'True':
->>>>>>> 5ff51e6a
                 bookings = bookings.head(5)
 
         bookings.insert(1, 'customer_id', 0)  # new column at second position
@@ -135,7 +115,6 @@
 
 
 class ScrapeGomusOrderContains(GomusScraperTask):
-    minimal = luigi.parameter.BoolParameter(default=False)
 
     # 60 minutes until the task will timeout
     # set to about 800000 for collecting historic data ≈ 7 Days
@@ -145,8 +124,7 @@
         super().__init__(*args, **kwargs)
 
     def requires(self):
-        return FetchOrdersHTML(base_url=self.base_url + '/admin/orders/',
-                               minimal=self.minimal)
+        return FetchOrdersHTML(base_url=self.base_url + '/admin/orders/')
 
     def output(self):
         return luigi.LocalTarget(
