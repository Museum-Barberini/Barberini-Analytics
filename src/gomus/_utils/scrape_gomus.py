--- conflicted
+++ resolved
@@ -96,15 +96,11 @@
         return luigi.LocalTarget('output/gomus/bookings_htmls.txt')
 
     def run(self):
-<<<<<<< HEAD
-        if self.minimal:
-            bookings = pd.read_csv(self.input().path, nrows=5)
-        else:
-            bookings = pd.read_csv(self.input().path)
-=======
         with self.input().open('r') as input_file:
             bookings = pd.read_csv(input_file)
->>>>>>> 10e21fb4
+
+            if self.minimal:
+                bookings = bookings.head(5)
 
         db_booking_rows = []
 
@@ -219,11 +215,8 @@
 
 
 class EnhanceBookingsWithScraper(GomusScraperTask):
-<<<<<<< HEAD
     minimal = luigi.parameter.BoolParameter(default=False)
     columns = luigi.parameter.ListParameter(description="Column names")
-=======
->>>>>>> 10e21fb4
     timespan = luigi.parameter.Parameter(default='_nextYear')
 
     # could take up to an hour to scrape all bookings in the next year
@@ -245,24 +238,15 @@
         return luigi.LocalTarget('output/gomus/bookings.csv', format=UTF8)
 
     def run(self):
-<<<<<<< HEAD
-        if self.minimal:
-            bookings = pd.read_csv(self.input()[0].path)
-            bookings = bookings.head(5)
-        else:
-            bookings = pd.read_csv(self.input()[0].path)
-
-        bookings['order_date'] = None
-        bookings['language'] = ""
-        bookings['customer_id'] = 0
-        enhanced_bookings = pd.DataFrame(columns=self.columns)
-=======
         with self.input()[0].open('r') as input_file:
             bookings = pd.read_csv(input_file)
+
+            if self.minimal:
+                bookings = bookings.head(5)
+
         bookings.insert(1, 'customer_id', 0)  # new column at second position
         bookings.insert(len(bookings.columns), 'order_date', None)
         bookings.insert(len(bookings.columns), 'language', "")
->>>>>>> 10e21fb4
 
         with self.input()[1].open('r') as all_htmls:
             for i, html_path in enumerate(all_htmls):
@@ -309,14 +293,7 @@
                 except IndexError:  # can't find customer mail
                     bookings.loc[i, 'customer_id'] = 0
 
-<<<<<<< HEAD
-                # ensure proper order
-                row = row.filter(self.columns)
-
-                enhanced_bookings = enhanced_bookings.append(row)
-=======
         bookings = self.ensure_foreign_keys(bookings)
->>>>>>> 10e21fb4
 
         with self.output().open('w') as output_file:
             bookings.to_csv(
