--- conflicted
+++ resolved
@@ -13,10 +13,6 @@
 from lxml import html
 
 from data_preparation_task import DataPreparationTask
-<<<<<<< HEAD
-from gomus.orders import ExtractOrderData, OrdersToDB
-from gomus._utils.extract_bookings import ExtractGomusBookings
-=======
 from gomus.orders import OrdersToDB
 from gomus._utils.extract_bookings import ExtractGomusBookings, hash_booker_id
 from set_db_connection_options import set_db_connection_options
@@ -48,7 +44,6 @@
 
         with self.output().open('w') as html_out:
             html_out.write(response.text)
->>>>>>> ea134d8f
 
 
 # inherit from this if you want to scrape gomus (it might be wise to have
@@ -57,13 +52,6 @@
 class GomusScraperTask(DataPreparationTask):
     base_url = "https://barberini.gomus.de"
 
-<<<<<<< HEAD
-    sess_id = os.environ['GOMUS_SESS_ID']
-    cookies = dict(_session_id=sess_id)
-
-    def _requires(self):
-        return []
-=======
     host = None
     database = None
     user = None
@@ -72,7 +60,6 @@
     def __init__(self, *args, **kwargs):
         super().__init__(*args, **kwargs)
         set_db_connection_options(self)
->>>>>>> ea134d8f
 
     def extract_from_html(self, base_html, xpath):
         try:
@@ -98,11 +85,7 @@
         self.output_list = []
 
     def requires(self):
-<<<<<<< HEAD
-        return ExtractGomusBookings(foreign_keys=self.foreign_keys)
-=======
         return ExtractGomusBookings(timespan=self.timespan)
->>>>>>> ea134d8f
 
     def output(self):
         return luigi.LocalTarget('output/gomus/bookings_htmls.txt')
@@ -304,20 +287,8 @@
     # set to about 800000 for collecting historic data ≈ 7 Days
     worker_timeout = 3600
 
-<<<<<<< HEAD
-    def _requires(self):
-        return luigi.task.flatten([
-            OrdersToDB(),
-            super()._requires()
-        ])
-
-    def get_order_ids(self):
-        orders = pd.read_csv(self.input().path)
-        return orders['order_id']
-=======
-    def __init__(self, *args, **kwargs):
-        super().__init__(*args, **kwargs)
->>>>>>> ea134d8f
+    def __init__(self, *args, **kwargs):
+        super().__init__(*args, **kwargs)
 
     def requires(self):
         return FetchOrdersHTML(base_url=self.base_url + '/admin/orders/')
