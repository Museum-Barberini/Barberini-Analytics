import csv
import os
import re
import time

import datetime as dt
import dateparser
import luigi
import pandas as pd
import psycopg2
import requests
from luigi.format import UTF8
from lxml import html

from gomus.orders import ExtractOrderData
from gomus._utils.extract_bookings import ExtractGomusBookings
from set_db_connection_options import set_db_connection_options


class FetchGomusHTML(luigi.Task):
    url = luigi.parameter.Parameter(description="The URL to fetch")

    def output(self):
        name = self.url. \
            replace('http://', ''). \
            replace('https://', ''). \
            replace('/', '_') + \
            '.html'

        return luigi.LocalTarget(name, format=UTF8)

    # simply wait for a moment before requesting, as we don't want to
    # overwhelm the server with our interest in classified information...
    def run(self):
        time.sleep(0.5)
        response = requests.get(
            self.url,
            cookies=dict(
                _session_id=os.environ['GOMUS_SESS_ID']))
        response.raise_for_status()

        with self.output().open('r') as html_out:
            html_out.write(response.text)


# inherit from this if you want to scrape gomus (it might be wise to have
# a more general scraper class if we need to scrape something other than
# gomus)
class GomusScraperTask(luigi.Task):
    base_url = "https://barberini.gomus.de"

    host = None
    database = None
    user = None
    password = None

    def __init__(self, *args, **kwargs):
        super().__init__(*args, **kwargs)
        set_db_connection_options(self)

    def extract_from_html(self, base_html, xpath):
        try:
            return html.tostring(base_html.xpath(
                xpath)[0], method='text', encoding="unicode")
        except IndexError:
            return ""


class EnhanceBookingsWithScraper(GomusScraperTask):

    columns = luigi.parameter.ListParameter(description="Column names")
    timespan = luigi.parameter.Parameter(default='_nextYear')

    # could take up to an hour to scrape all bookings in the next year
<<<<<<< HEAD
    worker_timeout = 3600 * 24
    columns = luigi.parameter.ListParameter(description="Column names")
=======
    # increase if neccessary for collecting historic data (e.g. 40000)
    worker_timeout = 3600
>>>>>>> 0df81d97

    def requires(self):
        return ExtractGomusBookings(timespan=self.timespan)

    def output(self):
        return luigi.LocalTarget('output/gomus/bookings.csv', format=UTF8)

    def run(self):
        bookings = pd.read_csv(self.input().path)
        bookings['order_date'] = None
        bookings['language'] = ""
        row_count = len(bookings.index)

        db_booking_rows = []

        enhanced_bookings = pd.DataFrame(columns=self.columns)

        try:
            conn = psycopg2.connect(
                host=self.host, database=self.database,
                user=self.user, password=self.password
            )

            cur = conn.cursor()

            cur.execute("SELECT EXISTS(SELECT * FROM information_schema.tables"
                        f" WHERE table_name=\'gomus_booking\')")
            db_booking_rows = []

            today_time = dt.datetime.today() - dt.timedelta(weeks=5)
            if cur.fetchone()[0]:
                query = (f'SELECT booking_id FROM gomus_booking'
                         f' WHERE start_datetime < \'{today_time}\'')

                cur.execute(query)
                db_booking_rows = cur.fetchall()

        finally:
            if conn is not None:
                conn.close()

        for i, row in bookings.iterrows():
            booking_id = row['booking_id']

            booking_in_db = False
            for db_row in db_booking_rows:
                if db_row[0] == booking_id:
                    booking_in_db = True
                    break

            if not booking_in_db:

                booking_url = (self.base_url + "/admin/bookings/"
                               + str(booking_id))
                print(
                    (f"requesting booking details for id: "
                     f"{str(booking_id)} ({i+1}/{row_count})"))

                html_target = yield FetchGomusHTML(booking_url)
                with html_target.open('r') as html_in:
                    res_details = html_in.read()

                tree_details = html.fromstring(res_details)

                # firefox says the the xpath starts with //body/div[3]/ but we
                # apparently need div[2] instead
                booking_details = tree_details.xpath(
                    '//body/div[2]/div[2]/div[3]'
                    '/div[4]/div[2]/div[1]/div[3]')[0]

                # Order Date
                # .strip() removes \n in front of and behind string
                raw_order_date = self.extract_from_html(
                    booking_details,
                    'div[1]/div[2]/small/dl/dd[2]').strip()
                row['order_date'] = dateparser.parse(raw_order_date)

                # Language
                row['language'] = self.extract_from_html(
                    booking_details, 'div[3]/div[1]/dl[2]/dd[1]').strip()

                enhanced_bookings = enhanced_bookings.append(row)

        with self.output().open('w') as output_file:
            enhanced_bookings.to_csv(
                output_file,
                index=False,
                header=True,
                quoting=csv.QUOTE_NONNUMERIC)


class ScrapeGomusOrderContains(GomusScraperTask):

    # 2000 seconds ≈ 30 minutes until the task will timeout
    # set to about 800000 for collecting historic data ≈ 7 Days
    worker_timeout = 800000

    def __init__(self, *args, **kwargs):
        super().__init__(*args, **kwargs)
        set_db_connection_options(self)

    def requires(self):
        return ExtractOrderData(
            columns=[
                'order_id',
                'order_date',
                'customer_id',
                'valid',
                'paid',
                'origin'])
        pass
        # this array is kind of unnecessary, but currently
        # required by ExtractOrderData()
        # the design of that task requiring a column-array is also
        # questionable, so this line may change later on

    def output(self):
        return luigi.LocalTarget(
            'output/gomus/scraped_order_contains.txt', format=UTF8)

    def get_order_ids(self):
        orders = pd.read_csv(self.input().path)
        return orders['order_id']
        """
        try:
            conn = psycopg2.connect(
                host=self.host, database=self.database,
                user=self.user, password=self.password
            )
            cur = conn.cursor()

            cur.execute("SELECT EXISTS(SELECT * FROM information_schema.tables"
                        f" WHERE table_name=\'gomus_order_contains\')")
            order_ids = []

            if cur.fetchone()[0]:
                query = (f'SELECT order_id FROM gomus_order WHERE order_id '
                         'NOT IN (SELECT order_id FROM gomus_order_contains)')
                cur.execute(query)
                order_ids = cur.fetchall()

            else:
                query = (f'SELECT order_id FROM gomus_order')
                cur.execute(query)
                order_ids = cur.fetchall()

        finally:
            if conn is not None:
                conn.close()

        return order_ids
        """

    def run(self):
        order_ids = self.get_order_ids()

        # order_details = []
        order_details_output = []

        for i in range(len(order_ids)):

            url = self.base_url + "/admin/orders/" + str(order_ids[i])
            print(
                (f"requesting order details for id: "
                 f"{order_ids[i]} ({i+1} out of {len(order_ids)})"))
<<<<<<< HEAD

            html_target = yield FetchGomusHTML(url)
            with html_target.open('r') as html_in:
                res_order = html_in.read()

            tree_order = html.fromstring(res_order)
=======
            res_order = self.polite_get(url, self.cookies)

            backup_csv = luigi.LocalTarget(
                        f'output/gomus/scraped_order_contains_text/scraped_orders_{i}.html',
                        format=UTF8)
            with backup_csv.open('w') as output_text_file:
                output_text_file.write(res_order.text)

            order_details_output.append(backup_csv.path)

            """
            tree_order = html.fromstring(res_order.text)
>>>>>>> 0df81d97

            tree_details = tree_order.xpath(
                ('//body/div[2]/div[2]/div[3]/div[2]/div[2]/div/div[2]/div/'
                 'div/div/div[2]'))[0]

            # every other td contains the information of an article in the
            # order
            for article in tree_details.xpath(
                   # 'table/tbody[1]/tr[position() mod 2 = 1]'):
                   'table/tbody[1]/tr'):

                new_article = dict()

                # Workaround for orders like 671144
                id_xpath = 'td[1]/div|td[1]/a/div|td[1]/a'
                if len(article.xpath(id_xpath)) == 0:
                    continue

                # excursions have a link there and sometimes no div
                new_article["article_id"] = int(
                    self.extract_from_html(
                        article, id_xpath).strip())

                new_article["order_id"] = order_ids[i]

                new_article["ticket"] = self.extract_from_html(
                    article, 'td[3]/strong').strip()

                if new_article["ticket"] == '':
                    continue

                infobox_str = html.tostring(
                    article.xpath('td[2]/div')[0],
                    method='text',
                    encoding="unicode")

                # Workaround for orders like 679577
                raw_date_re = re.findall(r'\d.*Uhr', infobox_str)
                if not len(raw_date_re) == 0:
                    raw_date = raw_date_re[0]
                else:
                    # we need something to mark an
                    # invalid / nonexistent date
                    raw_date = '1.1.1900'
                new_article["date"] = dateparser.parse(raw_date)

                new_article["quantity"] = int(
                    self.extract_from_html(article, 'td[4]'))

                raw_price = self.extract_from_html(article, 'td[5]')
                new_article["price"] = float(
                    raw_price.replace(
                        ",", ".").replace(
                        "€", ""))

                order_details.append(new_article)

                # TODO remove
                if i % 5000 == 0:
                    backup_csv = luigi.LocalTarget(
                        f'output/gomus/scraped_orders_{i//5000}.csv',
                        format=UTF8)
                    with backup_csv.open('w') as output_csv:
                        df = pd.DataFrame(order_details)
                        df.to_csv(output_csv,
                                  index=False,
                                  quoting=csv.QUOTE_NONNUMERIC)
                    order_details = []

        df = pd.DataFrame(order_details)
        with self.output().open('w') as output_file:
            df.to_csv(output_file, index=False, quoting=csv.QUOTE_NONNUMERIC)
        """

        with self.output().open('w') as output_file:
            output_file.write('\n'.join(order_details_output))<|MERGE_RESOLUTION|>--- conflicted
+++ resolved
@@ -72,13 +72,8 @@
     timespan = luigi.parameter.Parameter(default='_nextYear')
 
     # could take up to an hour to scrape all bookings in the next year
-<<<<<<< HEAD
     worker_timeout = 3600 * 24
     columns = luigi.parameter.ListParameter(description="Column names")
-=======
-    # increase if neccessary for collecting historic data (e.g. 40000)
-    worker_timeout = 3600
->>>>>>> 0df81d97
 
     def requires(self):
         return ExtractGomusBookings(timespan=self.timespan)
@@ -244,27 +239,12 @@
             print(
                 (f"requesting order details for id: "
                  f"{order_ids[i]} ({i+1} out of {len(order_ids)})"))
-<<<<<<< HEAD
 
             html_target = yield FetchGomusHTML(url)
             with html_target.open('r') as html_in:
                 res_order = html_in.read()
 
             tree_order = html.fromstring(res_order)
-=======
-            res_order = self.polite_get(url, self.cookies)
-
-            backup_csv = luigi.LocalTarget(
-                        f'output/gomus/scraped_order_contains_text/scraped_orders_{i}.html',
-                        format=UTF8)
-            with backup_csv.open('w') as output_text_file:
-                output_text_file.write(res_order.text)
-
-            order_details_output.append(backup_csv.path)
-
-            """
-            tree_order = html.fromstring(res_order.text)
->>>>>>> 0df81d97
 
             tree_details = tree_order.xpath(
                 ('//body/div[2]/div[2]/div[3]/div[2]/div[2]/div/div[2]/div/'
@@ -340,4 +320,5 @@
         """
 
         with self.output().open('w') as output_file:
-            output_file.write('\n'.join(order_details_output))+            output_file.write('\n'.join(order_details_output))
+        """