--- conflicted
+++ resolved
@@ -43,12 +43,8 @@
                                      today=self.today)
 
 
-<<<<<<< HEAD
 class ExtractDailyEntryData(DataPreparationTask):
-=======
-class ExtractDailyEntryData(luigi.Task):
     today = luigi.parameter.DateParameter(default=dt.datetime.today())
->>>>>>> e5d198da
     expected = luigi.parameter.BoolParameter(
         description="Whether to return actual or expected entries")
     columns = luigi.parameter.ListParameter(description="Column names")
