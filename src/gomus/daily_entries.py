--- conflicted
+++ resolved
@@ -42,17 +42,10 @@
     columns = luigi.parameter.ListParameter(description="Column names")
 
     def requires(self):
-<<<<<<< HEAD
-        return FetchGomusReport(report='entries',
-                                suffix='_1day',
-                                sheet_indices=[0, 1]
-                                if not self.expected else [2, 3])
-=======
         return FetchGomusReport(
             report='entries', suffix='_1day', sheet_indices=[
                 0, 1] if not self.expected else [
                 2, 3])
->>>>>>> 643cfbdc
 
     def output(self):
         return luigi.LocalTarget(
@@ -84,16 +77,9 @@
                         np.nan_to_num(row['ID']))
                     entries_df.at[row_index, 'ticket'] = row['Ticket']
 
-<<<<<<< HEAD
-                    time = datetime.time(hour=i)
-                    entries_df.at[
-                        row_index, 'datetime'] = datetime.datetime.combine(
-                        date, time)
-=======
                     time = dt.time(hour=i)
                     entries_df.at[row_index, 'datetime'] = \
                         dt.datetime.combine(date, time)
->>>>>>> 643cfbdc
 
                     # handle different hour formats for expected/actual entries
                     if self.expected:
