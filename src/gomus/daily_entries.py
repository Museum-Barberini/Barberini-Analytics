#!/usr/bin/env python3
import datetime as dt

import luigi
import numpy as np
import pandas as pd
from luigi.format import UTF8

from csv_to_db import CsvToDb

from data_preparation_task import DataPreparationTask
from gomus._utils.fetch_report import FetchGomusReport


class AbstractDailyEntriesToDB(CsvToDb):
    today = luigi.parameter.DateParameter(default=dt.datetime.today())

    columns = [
        ('id', 'INT'),
        ('ticket', 'TEXT'),
        ('datetime', 'TIMESTAMP'),
        ('count', 'INT'),
    ]

    primary_key = ('id', 'datetime')


class DailyEntriesToDB(AbstractDailyEntriesToDB):
    table = 'gomus_daily_entry'

    def requires(self):
        return ExtractDailyEntryData(expected=False,
<<<<<<< HEAD
                                     columns=[col[0] for col in self.columns])
=======
                                     columns=self.columns,
                                     today=self.today)
>>>>>>> ea134d8f


class ExpectedDailyEntriesToDB(AbstractDailyEntriesToDB):
    table = 'gomus_expected_daily_entry'

    def requires(self):
        return ExtractDailyEntryData(expected=True,
<<<<<<< HEAD
                                     columns=[col[0] for col in self.columns])


class ExtractDailyEntryData(DataPreparationTask):
=======
                                     columns=self.columns,
                                     today=self.today)


class ExtractDailyEntryData(DataPreparationTask):
    today = luigi.parameter.DateParameter(default=dt.datetime.today())
>>>>>>> ea134d8f
    expected = luigi.parameter.BoolParameter(
        description="Whether to return actual or expected entries")
    columns = luigi.parameter.ListParameter(description="Column names")

    def requires(self):
        return FetchGomusReport(
            report='entries', suffix='_1day', sheet_indices=[
                0, 1] if not self.expected else [
                2, 3], today=self.today)

    def output(self):
        return luigi.LocalTarget(
            f'output/gomus/{"expected_" if self.expected else ""}'
            'daily_entries.csv', format=UTF8)

    def run(self):
        # get date from first sheet
        inputs = self.input()
        with next(inputs).open('r') as first_sheet:
            while True:
                try:
                    date_line = first_sheet.readline()
                    date = pd.to_datetime(date_line.split(',')[2],
                                          format='"%d.%m.%Y"')
                    break
                except ValueError:
                    continue

        # get remaining data from second sheet
        with next(inputs).open('r') as second_sheet:
            df = pd.read_csv(second_sheet, skipfooter=1, engine='python')
            entries_df = pd.DataFrame(columns=self.columns)

            for index, row in df.iterrows():
                for i in range(24):
                    row_index = index * 24 + i
                    entries_df.at[row_index, 'id'] = int(
                        np.nan_to_num(row['ID']))
                    entries_df.at[row_index, 'ticket'] = row['Ticket']

                    time = dt.time(hour=i)
                    entries_df.at[row_index, 'datetime'] = \
                        dt.datetime.combine(date, time)

                    # handle different hour formats for expected/actual entries
                    if self.expected:
                        count_index = str(i) + ':00'
                    else:
                        count_index = str(float(i))
                    entries_df.at[row_index, 'count'] = self.safe_parse_int(
                        row[count_index])

            with self.output().open('w') as output_csv:
                entries_df.to_csv(output_csv, index=False, header=True)

    def safe_parse_int(self, val):
        return int(np.nan_to_num(val))<|MERGE_RESOLUTION|>--- conflicted
+++ resolved
@@ -1,4 +1,3 @@
-#!/usr/bin/env python3
 import datetime as dt
 
 import luigi
@@ -30,12 +29,8 @@
 
     def requires(self):
         return ExtractDailyEntryData(expected=False,
-<<<<<<< HEAD
-                                     columns=[col[0] for col in self.columns])
-=======
                                      columns=self.columns,
                                      today=self.today)
->>>>>>> ea134d8f
 
 
 class ExpectedDailyEntriesToDB(AbstractDailyEntriesToDB):
@@ -43,19 +38,12 @@
 
     def requires(self):
         return ExtractDailyEntryData(expected=True,
-<<<<<<< HEAD
-                                     columns=[col[0] for col in self.columns])
-
-
-class ExtractDailyEntryData(DataPreparationTask):
-=======
                                      columns=self.columns,
                                      today=self.today)
 
 
 class ExtractDailyEntryData(DataPreparationTask):
     today = luigi.parameter.DateParameter(default=dt.datetime.today())
->>>>>>> ea134d8f
     expected = luigi.parameter.BoolParameter(
         description="Whether to return actual or expected entries")
     columns = luigi.parameter.ListParameter(description="Column names")
@@ -73,6 +61,7 @@
 
     def run(self):
         # get date from first sheet
+        self.columns = [col[0] for col in self.columns]
         inputs = self.input()
         with next(inputs).open('r') as first_sheet:
             while True:
