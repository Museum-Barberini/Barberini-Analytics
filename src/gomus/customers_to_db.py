#!/usr/bin/env python3
import csv
from datetime import datetime

from csv_to_db import CsvToDb
from set_db_connection_options import set_db_connection_options
<<<<<<< HEAD
from gomus.gomus_report import FetchGomusReport
=======
from fetch_gomus import request_report, csv_from_excel

class FetchCustomers(luigi.Task):
	def output(self):
		return luigi.LocalTarget('output/customers_7days.csv', format=UTF8)
	
	def run(self):
		sess_id = os.environ['GOMUS_SESS_ID']
		
		request_report(args=['-s', f'{sess_id}', '-t', 'customers_7days', 'refresh'])
		print('Waiting 60 seconds for the report to refresh')
		time.sleep(60)
		
		res_content = request_report(args=['-s', f'{sess_id}', '-t', 'customers_7days', '-l'])
		with self.output().open('w') as target_csv:
			csv_from_excel(res_content, target_csv)

>>>>>>> 4212d864

class CustomersToDB(CsvToDb):
	
	table = 'gomus_customers'
	
	columns = [
		('id', 'INT'),
		('postal_code', 'TEXT'), # e.g. non-german
		('newsletter', 'BOOL'),
		('gender', 'TEXT'),
		('category', 'TEXT'),
		('language', 'TEXT'),
		('country', 'TEXT'),
		('type', 'TEXT'), # shop, shop guest or normal
		('register_date', 'DATE'),
		('annual_ticket', 'BOOL')
	]
	
	def rows(self):
<<<<<<< HEAD
		with self.input().open('r') as csvfile:
			reader = csv.reader(csvfile)
			next(reader)
			for row in reader:
				c_id = int(float(row[0]))

				post_string = row[11]
				if len(post_string) >= 2:
					postal_code = post_string[:-2] if post_string[-2:] == '.0' else post_string
				else:
					postal_code = post_string

				newsletter = True if row[16] == 'ja' else False

				if row[1] == 'Frau': gender = 'w'
				elif row[1] == 'Herr': gender = 'm'
				else: gender = ''

				category = row[9]
				language = row[8]
				country = row[13]
				c_type = row[14]

				register_date = datetime.strptime(row[15], '%d.%m.%Y').date()

				annual_ticket = True if row[17] == 'ja' else False
				
				yield c_id, postal_code, newsletter, gender, category, language, country, c_type, register_date, annual_ticket
		

	def requires(self):
		return FetchGomusReport(report='customers')
=======
		reader = csv.reader(self.input().open('r'))
		next(reader)
		for row in reader:
			c_id = int(float(row[0]))
			
			post_string = str(row[11])
			postal_code = post_string[:-2] if post_string[-2:] == '.0' else post_string
			
			newsletter = parse_boolean(row[16])
			gender = parse_gender(row[1])
			
			category = row[9]
			language = row[8]
			country = row[13]
			c_type = row[14]
			
			register_date = datetime.strptime(row[15], '%d.%m.%Y').date()
			
			annual_ticket = parse_boolean(row[17])
			yield c_id, postal_code, newsletter, gender, category, language, country, c_type, register_date, annual_ticket

	def requires(self):
		return FetchCustomers()

def parse_boolean(string):
	return string == 'ja'

def parse_gender(string):
	if string == 'Frau': return 'w'
	elif string == 'Herr': return 'm'
	return ''
>>>>>>> 4212d864
<|MERGE_RESOLUTION|>--- conflicted
+++ resolved
@@ -4,27 +4,8 @@
 
 from csv_to_db import CsvToDb
 from set_db_connection_options import set_db_connection_options
-<<<<<<< HEAD
 from gomus.gomus_report import FetchGomusReport
-=======
-from fetch_gomus import request_report, csv_from_excel
 
-class FetchCustomers(luigi.Task):
-	def output(self):
-		return luigi.LocalTarget('output/customers_7days.csv', format=UTF8)
-	
-	def run(self):
-		sess_id = os.environ['GOMUS_SESS_ID']
-		
-		request_report(args=['-s', f'{sess_id}', '-t', 'customers_7days', 'refresh'])
-		print('Waiting 60 seconds for the report to refresh')
-		time.sleep(60)
-		
-		res_content = request_report(args=['-s', f'{sess_id}', '-t', 'customers_7days', '-l'])
-		with self.output().open('w') as target_csv:
-			csv_from_excel(res_content, target_csv)
-
->>>>>>> 4212d864
 
 class CustomersToDB(CsvToDb):
 	
@@ -44,7 +25,6 @@
 	]
 	
 	def rows(self):
-<<<<<<< HEAD
 		with self.input().open('r') as csvfile:
 			reader = csv.reader(csvfile)
 			next(reader)
@@ -57,11 +37,8 @@
 				else:
 					postal_code = post_string
 
-				newsletter = True if row[16] == 'ja' else False
-
-				if row[1] == 'Frau': gender = 'w'
-				elif row[1] == 'Herr': gender = 'm'
-				else: gender = ''
+				newsletter = self.parse_boolean(row[16])
+				gender = self.parse_gender(row[1])
 
 				category = row[9]
 				language = row[8]
@@ -70,43 +47,18 @@
 
 				register_date = datetime.strptime(row[15], '%d.%m.%Y').date()
 
-				annual_ticket = True if row[17] == 'ja' else False
+				annual_ticket = self.parse_boolean(row[17])
 				
 				yield c_id, postal_code, newsletter, gender, category, language, country, c_type, register_date, annual_ticket
 		
 
 	def requires(self):
 		return FetchGomusReport(report='customers')
-=======
-		reader = csv.reader(self.input().open('r'))
-		next(reader)
-		for row in reader:
-			c_id = int(float(row[0]))
-			
-			post_string = str(row[11])
-			postal_code = post_string[:-2] if post_string[-2:] == '.0' else post_string
-			
-			newsletter = parse_boolean(row[16])
-			gender = parse_gender(row[1])
-			
-			category = row[9]
-			language = row[8]
-			country = row[13]
-			c_type = row[14]
-			
-			register_date = datetime.strptime(row[15], '%d.%m.%Y').date()
-			
-			annual_ticket = parse_boolean(row[17])
-			yield c_id, postal_code, newsletter, gender, category, language, country, c_type, register_date, annual_ticket
+	
+	def parse_boolean(self, string):
+		return string == 'ja'
 
-	def requires(self):
-		return FetchCustomers()
-
-def parse_boolean(string):
-	return string == 'ja'
-
-def parse_gender(string):
-	if string == 'Frau': return 'w'
-	elif string == 'Herr': return 'm'
-	return ''
->>>>>>> 4212d864
+	def parse_gender(self, string):
+		if string == 'Frau': return 'w'
+		elif string == 'Herr': return 'm'
+		return ''