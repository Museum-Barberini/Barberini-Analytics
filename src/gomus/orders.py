<<<<<<< HEAD
=======
#!/usr/bin/env python3
import datetime as dt
>>>>>>> e5d198da
import luigi
import numpy as np
import pandas as pd
import psycopg2
from luigi.format import UTF8
from xlrd import xldate_as_datetime

from csv_to_db import CsvToDb
from data_preparation_task import DataPreparationTask
from gomus._utils.fetch_report import FetchGomusReport
<<<<<<< HEAD
from gomus.customers import GomusToCustomerMappingToDB
=======
from gomus.customers import CustomersToDB
from gomus.customers import GomusToCustomerMappingToDB
from set_db_connection_options import set_db_connection_options
>>>>>>> e5d198da

COLUMNS = [
    ('order_id', 'INT'),
    ('order_date', 'DATE'),
    ('customer_id', 'INT'),
    ('valid', 'BOOL'),
    ('paid', 'BOOL'),
    ('origin', 'TEXT')
]


class OrdersToDB(CsvToDb):
    today = luigi.parameter.DateParameter(
        default=dt.datetime.today())
    table = 'gomus_order'

    columns = COLUMNS

    primary_key = 'order_id'

    foreign_keys = [
        {
            'origin_column': 'customer_id',
            'target_table': 'gomus_customer',
            'target_column': 'customer_id'
        }
    ]

    def requires(self):
<<<<<<< HEAD
        return ExtractOrderData(
            columns=[col[0] for col in self.columns],
            foreign_keys=self.foreign_keys)


class ExtractOrderData(DataPreparationTask):
    columns = luigi.parameter.ListParameter(description="Column names")

    def _requires(self):
        return luigi.task.flatten([
=======
        return ExtractOrderData(today=self.today)


class ExtractOrderData(luigi.Task):
    today = luigi.parameter.DateParameter(
        default=dt.datetime.today())

    host = None
    database = None
    user = None
    password = None

    def __init__(self, *args, **kwargs):
        super().__init__(*args, **kwargs)
        set_db_connection_options(self)
        self.columns = [col[0] for col in COLUMNS]

    def _requires(self):
        return luigi.task.flatten([
            CustomersToDB(),
>>>>>>> e5d198da
            GomusToCustomerMappingToDB(),
            super()._requires()
        ])

    def requires(self):
        return FetchGomusReport(report='orders',
                                suffix='_7days',
                                today=self.today)

    def output(self):
        return luigi.LocalTarget('output/gomus/orders.csv', format=UTF8)

    def run(self):
        with next(self.input()).open('r') as input_csv:
            df = pd.read_csv(input_csv)

        df = df.filter([
            'Bestellnummer', 'Erstellt', 'Kundennummer',
            'ist gültig?', 'Bezahlstatus', 'Herkunft'
        ])
        df.columns = self.columns

        df['order_id'] = df['order_id'].apply(int)
        df['order_date'] = df['order_date'].apply(self.float_to_datetime)
        df['customer_id'] = df['customer_id'].apply(
            self.query_customer_id).astype('Int64')
        df['valid'] = df['valid'].apply(self.parse_boolean, args=('Ja',))
        df['paid'] = df['paid'].apply(self.parse_boolean, args=('bezahlt',))

        df = self.ensure_foreign_keys(df)

        with self.output().open('w') as output_csv:
            df.to_csv(output_csv, index=False, header=True)

    def float_to_datetime(self, string):
        return xldate_as_datetime(float(string), 0).date()

    def query_customer_id(self, customer_string):
        if np.isnan(customer_string):
            return 0
            # if the customer_string is NaN, we set the customer_id to 0
        else:
            org_id = int(float(customer_string))
        try:
            conn = psycopg2.connect(
                host=self.host, database=self.database,
                user=self.user, password=self.password
            )

            cur = conn.cursor()
            query = (f'SELECT customer_id FROM gomus_to_customer_mapping '
                     f'WHERE gomus_id = {org_id}')
            cur.execute(query)

            customer_row = cur.fetchone()
            if customer_row is not None:
                customer_id = customer_row[0]
            else:
                customer_id = np.nan
                # if we can't find the customer_id, but it isn't NaN,
                # we set the customer_id to NaN
        except psycopg2.DatabaseError as error:
            print(error)
            exit(1)
        finally:
            if conn is not None:
                conn.close()
        return customer_id

    def parse_boolean(self, string, bool_string):
        return string.lower() == bool_string.lower()<|MERGE_RESOLUTION|>--- conflicted
+++ resolved
@@ -1,8 +1,4 @@
-<<<<<<< HEAD
-=======
-#!/usr/bin/env python3
 import datetime as dt
->>>>>>> e5d198da
 import luigi
 import numpy as np
 import pandas as pd
@@ -13,13 +9,7 @@
 from csv_to_db import CsvToDb
 from data_preparation_task import DataPreparationTask
 from gomus._utils.fetch_report import FetchGomusReport
-<<<<<<< HEAD
 from gomus.customers import GomusToCustomerMappingToDB
-=======
-from gomus.customers import CustomersToDB
-from gomus.customers import GomusToCustomerMappingToDB
-from set_db_connection_options import set_db_connection_options
->>>>>>> e5d198da
 
 COLUMNS = [
     ('order_id', 'INT'),
@@ -49,39 +39,21 @@
     ]
 
     def requires(self):
-<<<<<<< HEAD
         return ExtractOrderData(
-            columns=[col[0] for col in self.columns],
-            foreign_keys=self.foreign_keys)
+            foreign_keys=self.foreign_keys,
+            today=self.today)
 
 
 class ExtractOrderData(DataPreparationTask):
-    columns = luigi.parameter.ListParameter(description="Column names")
-
-    def _requires(self):
-        return luigi.task.flatten([
-=======
-        return ExtractOrderData(today=self.today)
-
-
-class ExtractOrderData(luigi.Task):
     today = luigi.parameter.DateParameter(
         default=dt.datetime.today())
 
-    host = None
-    database = None
-    user = None
-    password = None
-
     def __init__(self, *args, **kwargs):
         super().__init__(*args, **kwargs)
-        set_db_connection_options(self)
         self.columns = [col[0] for col in COLUMNS]
 
     def _requires(self):
         return luigi.task.flatten([
-            CustomersToDB(),
->>>>>>> e5d198da
             GomusToCustomerMappingToDB(),
             super()._requires()
         ])
