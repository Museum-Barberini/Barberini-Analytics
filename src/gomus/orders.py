--- conflicted
+++ resolved
@@ -14,7 +14,6 @@
 
 
 class OrdersToDB(CsvToDb):
-    minimal = luigi.parameter.BoolParameter(default=False)
     today = luigi.parameter.DateParameter(
         default=dt.datetime.today())
 
@@ -26,12 +25,8 @@
         ('customer_id', 'INT'),
         ('valid', 'BOOL'),
         ('paid', 'BOOL'),
-<<<<<<< HEAD
-        ('origin', 'TEXT')]
-=======
         ('origin', 'TEXT')
     ]
->>>>>>> 5ff51e6a
 
     primary_key = 'order_id'
 
@@ -47,32 +42,22 @@
         return ExtractOrderData(
             foreign_keys=self.foreign_keys,
             columns=[col[0] for col in self.columns],
-<<<<<<< HEAD
-            today=self.today,
-            minimal=self.minimal)
-=======
             today=self.today)
->>>>>>> 5ff51e6a
 
 
 class ExtractOrderData(DataPreparationTask):
-    minimal = luigi.parameter.BoolParameter(default=False)
     today = luigi.parameter.DateParameter(
         default=dt.datetime.today())
     columns = luigi.parameter.ListParameter(description="Column names")
 
     def _requires(self):
         return luigi.task.flatten([
-            GomusToCustomerMappingToDB(minimal=self.minimal),
+            GomusToCustomerMappingToDB(),
             super()._requires()
         ])
 
     def requires(self):
-<<<<<<< HEAD
-        suffix = '_1day' if self.minimal else '_7days'
-=======
         suffix = '_1day' if os.environ['MINIMAL'] == 'True' else '_7days'
->>>>>>> 5ff51e6a
         return FetchGomusReport(report='orders',
                                 suffix=suffix,
                                 today=self.today)
