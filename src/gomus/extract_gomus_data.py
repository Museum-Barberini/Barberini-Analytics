--- conflicted
+++ resolved
@@ -14,7 +14,6 @@
 
 
 class ExtractGomusBookings(luigi.Task):
-<<<<<<< HEAD
 	seed = luigi.parameter.IntParameter(description="Seed to use for hashing", default=666)
 	
 	def requires(self):
@@ -37,30 +36,6 @@
 		# exhibition = Ausstellung
 		# title = Titel
 		# status = Status
-=======
-    seed = luigi.parameter.IntParameter(description="Seed to use for hashing", default=666)
-    
-    def requires(self):
-        return FetchGomusReport(report='bookings')
-    
-    def output(self):
-        return luigi.LocalTarget(f'output/gomus/bookings_prepared.csv', format=UTF8)
-    
-    def run(self):
-        bookings = pd.read_csv(self.input().path)
-        
-        bookings['Buchung'] = bookings['Buchung'].apply(int)
-        bookings['E-Mail'] = bookings['E-Mail'].apply(hash_booker_id, args=(self.seed,))
-        # category = Angebotskategorie
-        bookings['Teilnehmerzahl'] = bookings['Teilnehmerzahl'].apply(int)
-        bookings['Guide'] = bookings['Guide'].apply(self.hash_guide)
-        bookings['Datum'] = bookings['Datum'].apply(self.parse_date)
-        bookings['daytime'] = bookings['Uhrzeit von'].apply(self.parse_daytime)
-        bookings['Dauer'] = bookings.apply(lambda x: self.calculate_duration(x['Uhrzeit von'], x['Uhrzeit bis']), axis=1)
-        # exhibition = Ausstellung
-        # title = Titel
-        # status = Status
->>>>>>> d61a8030
 
         # order_date and language are added by scraper
 
