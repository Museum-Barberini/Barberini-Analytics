#!/usr/bin/env python3
import datetime as dt
import luigi
import mmh3
import pandas as pd
import numpy as np
from luigi.format import UTF8

from csv_to_db import CsvToDb
from data_preparation_task import DataPreparationTask
from db_connector import db_connector

from gomus._utils.fetch_report import FetchGomusReport


class CustomersToDB(CsvToDb):

    table = 'gomus_customer'

<<<<<<< HEAD
    columns = [
        ('customer_id', 'INT'),
        ('postal_code', 'TEXT'),  # e.g. non-german
        ('newsletter', 'BOOL'),
        ('gender', 'TEXT'),
        ('category', 'TEXT'),
        ('language', 'TEXT'),
        ('country', 'TEXT'),
        ('type', 'TEXT'),  # shop, shop guest or normal
        ('register_date', 'DATE'),
        ('annual_ticket', 'BOOL'),
        ('valid_mail', 'BOOL'),
        ('cleansed_postal_code', 'TEXT'),
        ('cleansed_country', 'TEXT')
    ]

    primary_key = 'customer_id'
=======
    today = luigi.parameter.DateParameter(default=dt.datetime.today())
>>>>>>> 9afbc73b

    def requires(self):
        return ExtractCustomerData(
            columns=[col[0] for col in self.columns],
            today=self.today)


class GomusToCustomerMappingToDB(CsvToDb):

    table = 'gomus_to_customer_mapping'

    today = luigi.parameter.DateParameter(default=dt.datetime.today())

    def requires(self):
        return ExtractGomusToCustomerMapping(
            columns=[col[0] for col in self.columns],
            table=self.table,
            today=self.today)


class ExtractCustomerData(DataPreparationTask):
    table = 'gomus_customer'
    today = luigi.parameter.DateParameter(
        default=dt.datetime.today())
    columns = luigi.parameter.ListParameter(description="Column names")

    def requires(self):
        suffix = '_1day' if self.minimal_mode else '_7days'

        return FetchGomusReport(report='customers',
                                today=self.today,
                                suffix=suffix)

    def output(self):
        return luigi.LocalTarget(
            f'{self.output_dir}/gomus/customers.csv',
            format=UTF8
        )

    def run(self):
        with next(self.input()).open('r') as input_csv:
            df = pd.read_csv(input_csv)

        df['Gültige E-Mail'] = df['E-Mail'].apply(isinstance, args=(str,))

        # Insert Hash of E-Mail into E-Mail field,
        # or original ID if there is none
        df['E-Mail'] = df.apply(
            lambda x: hash_id(
                x['E-Mail'], alternative=x['Nummer']
            ), axis=1)

        df = df.filter([
            'E-Mail', 'PLZ',
            'Newsletter', 'Anrede', 'Kategorie',
            'Sprache', 'Land', 'Typ',
            'Erstellt am', 'Jahreskarte', 'Gültige E-Mail'])

        df.columns = self.columns

        df['postal_code'] = df['postal_code'].apply(self.cut_decimal_digits)
        df['newsletter'] = df['newsletter'].apply(self.parse_boolean)
        df['gender'] = df['gender'].apply(self.parse_gender)
        df['register_date'] = pd.to_datetime(
            df['register_date'], format='%d.%m.%Y')
        df['annual_ticket'] = df['annual_ticket'].apply(self.parse_boolean)

        self.customer_relation_exists = db_connector.exists(
            '''SELECT * FROM information_schema.tables
            WHERE table_name = 'gomus_customer' ''')

        df['cleansed_postal_code'] = df.apply(
            lambda x: self.query_cleansed_data(
                x['customer_id'], True
            ), axis=1)

        df['cleansed_country'] = df.apply(
            lambda x: self.query_cleansed_data(
                x['customer_id'], False
            ), axis=1)

        # Drop duplicate occurences of customers with same mail,
        # keeping the most recent one
        df = df.drop_duplicates(subset=['customer_id'], keep='last')

        with self.output().open('w') as output_csv:
            df.to_csv(output_csv, index=False, header=True)

    def parse_boolean(self, string):
        return string == 'ja'

    def parse_gender(self, string):
        if string == 'Frau':
            return 'w'
        elif string == 'Herr':
            return 'm'
        return ''

    def cut_decimal_digits(self, post_string):
        if post_string is np.nan:
            post_string = ''
        post_string = str(post_string)
        if len(post_string) >= 2:
            return post_string[:-2] if post_string[-2:] == '.0' else \
                post_string

    def query_cleansed_data(self, customer_id, querying_postal):
        postal = None
        country = None

        if self.customer_relation_exists:
            postal, country = db_connector.execute((
                f'''SELECT cleansed_postal_code, cleansed_country FROM gomus_customer
                WHERE customer_id={customer_id}'''))[0]

        if querying_postal:
            return postal
        else:
            return country


class ExtractGomusToCustomerMapping(DataPreparationTask):
    columns = luigi.parameter.ListParameter(description="Column names")
    today = luigi.parameter.DateParameter(default=dt.datetime.today())

    def _requires(self):
        return luigi.task.flatten([
            CustomersToDB(),
            super()._requires()
        ])

    def requires(self):
        suffix = '_1day' if self.minimal_mode else '_7days'

        return FetchGomusReport(report='customers',
                                today=self.today,
                                suffix=suffix)

    def output(self):
        return luigi.LocalTarget(
            f'{self.output_dir}/gomus/gomus_to_customers_mapping.csv',
            format=UTF8
        )

    def run(self):
        with next(self.input()).open('r') as input_csv:
            df = pd.read_csv(input_csv)

        df = df.filter(['Nummer', 'E-Mail'])
        df.columns = self.columns

        df['gomus_id'] = df['gomus_id'].apply(int)
        df['customer_id'] = df.apply(
            lambda x: hash_id(
                x['customer_id'], alternative=x['gomus_id']
            ), axis=1)

        df = self.ensure_foreign_keys(df)

        with self.output().open('w') as output_csv:
            df.to_csv(output_csv, index=False, header=True)


# Return hash for e-mail value, or alternative (usually original gomus_id
# or default value 0 for the dummy customer) if the e-mail is invalid
def hash_id(email, alternative=0, seed=666):
    if not isinstance(email, str):
        return int(float(alternative))
    return mmh3.hash(email, seed, signed=True)<|MERGE_RESOLUTION|>--- conflicted
+++ resolved
@@ -15,29 +15,11 @@
 
 class CustomersToDB(CsvToDb):
 
+    today = luigi.parameter.DateParameter(default=dt.datetime.today())
+
     table = 'gomus_customer'
 
-<<<<<<< HEAD
-    columns = [
-        ('customer_id', 'INT'),
-        ('postal_code', 'TEXT'),  # e.g. non-german
-        ('newsletter', 'BOOL'),
-        ('gender', 'TEXT'),
-        ('category', 'TEXT'),
-        ('language', 'TEXT'),
-        ('country', 'TEXT'),
-        ('type', 'TEXT'),  # shop, shop guest or normal
-        ('register_date', 'DATE'),
-        ('annual_ticket', 'BOOL'),
-        ('valid_mail', 'BOOL'),
-        ('cleansed_postal_code', 'TEXT'),
-        ('cleansed_country', 'TEXT')
-    ]
-
     primary_key = 'customer_id'
-=======
-    today = luigi.parameter.DateParameter(default=dt.datetime.today())
->>>>>>> 9afbc73b
 
     def requires(self):
         return ExtractCustomerData(
