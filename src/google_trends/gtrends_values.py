import json
import logging
import luigi
import os
import psycopg2

from luigi.contrib.external_program import ExternalProgramTask

from csv_to_db import CsvToDb
from db_connector import DbConnector
from google_trends.gtrends_topics import GtrendsTopics
from json_to_csv import JsonToCsv
from museum_facts import MuseumFacts

logger = logging.getLogger('luigi-interface')

<<<<<<< HEAD
class GtrendsValuesToDB(luigi.WrapperTask):
    minimal = luigi.parameter.BoolParameter(default=False)

    def requires(self):
        yield GtrendsValuesClearDB(minimal=self.minimal)
        yield GtrendsValuesAddToDB(minimal=self.minimal)


class GtrendsValuesClearDB(luigi.WrapperTask):
    minimal = luigi.parameter.BoolParameter(default=False)

    """
    Each time we acquire gtrends values, their scaling may have changed. Thus
    we need to delete old data to avoid inconsistent scaling of the values.
    """
=======

class GtrendsValuesToDB(luigi.WrapperTask):

    def requires(self):
        yield GtrendsValuesClearDB()
        yield GtrendsValuesAddToDB()


class GtrendsValuesClearDB(luigi.WrapperTask):

    """
    Each time we acquire gtrends values, their scaling may have changed. Thus
    we need to delete old data to avoid inconsistent scaling of the values.
    """

    table = 'gtrends_value'

    def requires(self):
        return GtrendsTopics()

    def run(self):
        with self.input().open('r') as topics_file:
            topics = json.load(topics_file)
        try:
            DbConnector.execute(f'''
                DELETE FROM {self.table}
                WHERE topic IN ({
                    ','.join([f"'{topic}'" for topic in topics])
                })
            ''')

        except psycopg2.errors.UndefinedTable:
            # Table does not exist
            pass


class GtrendsValuesAddToDB(CsvToDb):

    table = 'gtrends_value'

    columns = [
        ('topic', 'TEXT'),
        ('date', 'DATE'),
        ('interest_value', 'INT'),
    ]

    primary_key = 'topic', 'date'

    def requires(self):
        return ConvertGtrendsValues()


class ConvertGtrendsValues(JsonToCsv):
>>>>>>> 5ff51e6a

    def requires(self):
        return FetchGtrendsValues()

    def output(self):
        return luigi.LocalTarget('output/google_trends/values.csv')


class FetchGtrendsValues(ExternalProgramTask):

    js_engine = luigi.Parameter(default='node')
    js_path = './src/google_trends/gtrends_values.js'

    def requires(self):
<<<<<<< HEAD
        return GtrendsTopics(minimal=self.minimal)
=======
        yield MuseumFacts()
        yield GtrendsTopics()
>>>>>>> 5ff51e6a

    def output(self):
        return luigi.LocalTarget('output/google_trends/values.json')

    def program_args(self):
        with self.input()[0].open('r') as facts_file:
            facts = json.load(facts_file)

<<<<<<< HEAD
        finally:
            if connection is not None:
                connection.close()


class GtrendsValuesAddToDB(CsvToDb):
    minimal = luigi.parameter.BoolParameter(default=False)

    table = 'gtrends_value'

    columns = [
        ('topic', 'TEXT'),
        ('date', 'DATE'),
        ('interest_value', 'INT'),
    ]

    primary_key = 'topic', 'date'

    def requires(self):
        return ConvertGtrendsValues(minimal=self.minimal)


class ConvertGtrendsValues(JsonToCsv):
    minimal = luigi.parameter.BoolParameter(default=False)

    def requires(self):
        return FetchGtrendsValues(minimal=self.minimal)

    def output(self):
        return luigi.LocalTarget('output/google_trends/values.csv')


class FetchGtrendsValues(ExternalProgramTask):
    minimal = luigi.parameter.BoolParameter(default=False)

    js_engine = luigi.Parameter(default='node')
    js_path = './src/google_trends/gtrends_values.js'

    def requires(self):
        yield MuseumFacts()
        yield GtrendsTopics(minimal=self.minimal)

    def output(self):
        return luigi.LocalTarget('output/google_trends/values.json')

    def program_args(self):
        with self.input()[0].open('r') as facts_file:
            facts = json.load(facts_file)

=======
>>>>>>> 5ff51e6a
        return [self.js_engine, self.js_path] \
            + [facts['countryCode'], facts['foundingDate']] \
            + [os.path.realpath(path) for path in [
                self.input()[1].path, self.output().path]]<|MERGE_RESOLUTION|>--- conflicted
+++ resolved
@@ -14,23 +14,6 @@
 
 logger = logging.getLogger('luigi-interface')
 
-<<<<<<< HEAD
-class GtrendsValuesToDB(luigi.WrapperTask):
-    minimal = luigi.parameter.BoolParameter(default=False)
-
-    def requires(self):
-        yield GtrendsValuesClearDB(minimal=self.minimal)
-        yield GtrendsValuesAddToDB(minimal=self.minimal)
-
-
-class GtrendsValuesClearDB(luigi.WrapperTask):
-    minimal = luigi.parameter.BoolParameter(default=False)
-
-    """
-    Each time we acquire gtrends values, their scaling may have changed. Thus
-    we need to delete old data to avoid inconsistent scaling of the values.
-    """
-=======
 
 class GtrendsValuesToDB(luigi.WrapperTask):
 
@@ -84,7 +67,6 @@
 
 
 class ConvertGtrendsValues(JsonToCsv):
->>>>>>> 5ff51e6a
 
     def requires(self):
         return FetchGtrendsValues()
@@ -99,12 +81,8 @@
     js_path = './src/google_trends/gtrends_values.js'
 
     def requires(self):
-<<<<<<< HEAD
-        return GtrendsTopics(minimal=self.minimal)
-=======
         yield MuseumFacts()
         yield GtrendsTopics()
->>>>>>> 5ff51e6a
 
     def output(self):
         return luigi.LocalTarget('output/google_trends/values.json')
@@ -113,58 +91,6 @@
         with self.input()[0].open('r') as facts_file:
             facts = json.load(facts_file)
 
-<<<<<<< HEAD
-        finally:
-            if connection is not None:
-                connection.close()
-
-
-class GtrendsValuesAddToDB(CsvToDb):
-    minimal = luigi.parameter.BoolParameter(default=False)
-
-    table = 'gtrends_value'
-
-    columns = [
-        ('topic', 'TEXT'),
-        ('date', 'DATE'),
-        ('interest_value', 'INT'),
-    ]
-
-    primary_key = 'topic', 'date'
-
-    def requires(self):
-        return ConvertGtrendsValues(minimal=self.minimal)
-
-
-class ConvertGtrendsValues(JsonToCsv):
-    minimal = luigi.parameter.BoolParameter(default=False)
-
-    def requires(self):
-        return FetchGtrendsValues(minimal=self.minimal)
-
-    def output(self):
-        return luigi.LocalTarget('output/google_trends/values.csv')
-
-
-class FetchGtrendsValues(ExternalProgramTask):
-    minimal = luigi.parameter.BoolParameter(default=False)
-
-    js_engine = luigi.Parameter(default='node')
-    js_path = './src/google_trends/gtrends_values.js'
-
-    def requires(self):
-        yield MuseumFacts()
-        yield GtrendsTopics(minimal=self.minimal)
-
-    def output(self):
-        return luigi.LocalTarget('output/google_trends/values.json')
-
-    def program_args(self):
-        with self.input()[0].open('r') as facts_file:
-            facts = json.load(facts_file)
-
-=======
->>>>>>> 5ff51e6a
         return [self.js_engine, self.js_path] \
             + [facts['countryCode'], facts['foundingDate']] \
             + [os.path.realpath(path) for path in [
