import luigi
from luigi.format import UTF8

from csv_to_db import CsvToDb
from google_trends.gtrends_topics_json import GTrendsTopicsJson
from json_to_csv import JsonToCsv


class GTrendsTopicsTable(JsonToCsv):
    def requires(self):
        return GTrendsTopicsJson()

    def output(self):
<<<<<<< HEAD
        return luigi.LocalTarget("output/google_trends/topics.csv", format=UTF8)
    
=======
        return luigi.LocalTarget(
            "output/google-trends/topics.csv", format=UTF8)

>>>>>>> 7928f7e7
    def getJson(self):
        json = super().getJson()
        return [{"topic_id": key, "name": value}
                for key, value in json.items()]


class GtrendsTopicsToDB(CsvToDb):

    table = "gtrends_topic"

    columns = [
        ("topic_id", "TEXT"),
        ("name", "TEXT"),
    ]

    primary_key = "topic_id"

    def requires(self):
        return GTrendsTopicsTable()<|MERGE_RESOLUTION|>--- conflicted
+++ resolved
@@ -11,14 +11,8 @@
         return GTrendsTopicsJson()
 
     def output(self):
-<<<<<<< HEAD
         return luigi.LocalTarget("output/google_trends/topics.csv", format=UTF8)
-    
-=======
-        return luigi.LocalTarget(
-            "output/google-trends/topics.csv", format=UTF8)
 
->>>>>>> 7928f7e7
     def getJson(self):
         json = super().getJson()
         return [{"topic_id": key, "name": value}
