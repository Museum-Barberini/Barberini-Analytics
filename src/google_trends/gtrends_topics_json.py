--- conflicted
+++ resolved
@@ -2,18 +2,16 @@
 import json
 
 class GTrendsTopicsJson(luigi.Task):
-<<<<<<< HEAD
 	
 	input_file = luigi.Parameter(default='data/barberini-facts.json')
 	
 	def output(self):
-		return luigi.LocalTarget("output/google-trends/topics.json")
+		return luigi.LocalTarget('output/google-trends/topics.json')
 	
 	def run(self):
 		topics = self.collect_topics()
-		with self.output().open("w") as output_file:
+		with self.output().open('w') as output_file:
 			output_file.write(json.dumps(dict(enumerate(topics))))
-	
 	
 	def collect_topics(self):
 		with open(self.input_file) as json_top_10_facts_about_barberini_you_didnt_know_number_8_will_shock_you:
@@ -22,26 +20,4 @@
 			barberini_topic = barberini_facts['ids']['google']['keyword']
 			exhibitions_topics = ['barberini ' + exhibition for exhibition in barberini_facts['exhibitions']]
 			
-			return [barberini_topic] + exhibitions_topics
-=======
-
-    input_file = luigi.Parameter(default='data/barberini-facts.json')
-
-    def output(self):
-        return luigi.LocalTarget('output/google-trends/topics.json')
-    
-    def run(self):
-        topics = self.collect_topics()
-        with self.output().open("w") as output_file:
-            output_file.write(json.dumps(dict(enumerate(topics))))
-        
-
-    def collect_topics(self):
-        with open(self.input_file) as json_top_10_facts_about_barberini_you_didnt_know_number_8_will_shock_you:
-            barberini_facts = \
-                json.load(json_top_10_facts_about_barberini_you_didnt_know_number_8_will_shock_you)
-            barberini_topic = barberini_facts['ids']['google']['keyword']
-            exhibitions_topics = ['barberini ' + exhibition for exhibition in barberini_facts['exhibitions']]
-
-            return [barberini_topic] + exhibitions_topics
->>>>>>> 9854f007
+			return [barberini_topic] + exhibitions_topics