--- conflicted
+++ resolved
@@ -1,13 +1,9 @@
 import luigi
-<<<<<<< HEAD
+from luigi.format import UTF8
 
-=======
-from luigi.format import UTF8
-from gtrends_interest_json import GTrendsInterestJson
-from json_to_csv_task import JsonToCsvTask
->>>>>>> a8fb3174
 from csv_to_db import CsvToDb
 from google_trends.gtrends_interest_json import GTrendsInterestJson
+from gtrends_interest_json import GTrendsInterestJson
 from json_to_csv_task import JsonToCsvTask
 
 
