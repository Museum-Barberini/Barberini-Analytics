import os

import luigi
from luigi.contrib.external_program import ExternalProgramTask
from luigi.format import UTF8

from google_trends.gtrends_topics_json import GTrendsTopicsJson


class GTrendsInterestJson(ExternalProgramTask):
    js_path = "./src/google_trends/trends_interest.js"

    def requires(self):
        return GTrendsTopicsJson()

    def output(self):
<<<<<<< HEAD
        return luigi.LocalTarget("output/google_trends/interests.json", format=UTF8)
    
    def program_args(self):       
        return ['node', self.js_path] + [os.path.realpath(path) for path in [self.input().path, self.output().path]]
=======
        return luigi.LocalTarget(
            "output/google-trends/interests.json", format=UTF8)

    def program_args(self):
        return ['node', self.js_path] + \
            [os.path.realpath(path)
             for path in [self.input().path, self.output().path]]
>>>>>>> 7928f7e7
<|MERGE_RESOLUTION|>--- conflicted
+++ resolved
@@ -14,17 +14,7 @@
         return GTrendsTopicsJson()
 
     def output(self):
-<<<<<<< HEAD
         return luigi.LocalTarget("output/google_trends/interests.json", format=UTF8)
-    
-    def program_args(self):       
-        return ['node', self.js_path] + [os.path.realpath(path) for path in [self.input().path, self.output().path]]
-=======
-        return luigi.LocalTarget(
-            "output/google-trends/interests.json", format=UTF8)
 
     def program_args(self):
-        return ['node', self.js_path] + \
-            [os.path.realpath(path)
-             for path in [self.input().path, self.output().path]]
->>>>>>> 7928f7e7
+        return ['node', self.js_path] + [os.path.realpath(path) for path in [self.input().path, self.output().path]]