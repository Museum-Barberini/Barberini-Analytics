import csv
from luigi.contrib.postgres import CopyToTable
import luigi
import psycopg2

from set_db_connection_options import set_db_connection_options


class CsvToDb(CopyToTable):

	@property
	def primary_key(self):
		raise NotImplemented()
	
	sql_file_path_pattern = luigi.Parameter(default='src/_utils/csv_to_db.sql/{0}.sql')
	
	# These attributes are set in __init__. They need to be defined
	# here because they are abstract methods in CopyToTable.
	host	 = None
	database = None
	user	 = None
	password = None

	def __init__(self, *args, **kwargs):
		super().__init__(*args, **kwargs)
		set_db_connection_options(self)
		self.seed = 666

	def init_copy(self, connection):
		if not self.check_existence(connection):
			raise UndefinedTableError()
		super().init_copy(connection)
	
	def copy(self, cursor, file):
		query = self.load_sql_script('copy', self.table, ','.join(
			[f'{col[0]} = EXCLUDED.{col[0]}' for col in self.columns]))
		cursor.copy_expert(query, file)
	
	def rows(self):
		rows = super().rows()
<<<<<<< HEAD
		next(rows)  # skip csv header
		return rows

	def csv_rows(self):
		with self.input().open('r') as csvfile:
			reader = csv.reader(csvfile)
			next(reader) # skip header
			for row in reader:
				yield row
=======
		next(rows) # skip csv header
		return rows
	
	def check_existence(self, connection):
		cursor = connection.cursor()
		cursor.execute(self.load_sql_script('check_existence', self.table))
		existence_boolean = cursor.fetchone()[0]
		return existence_boolean
	
	def create_table(self, connection):
		super().create_table(connection)
		self.create_primary_key(connection)
	
	def create_primary_key(self, connection):
		connection.cursor().execute(self.load_sql_script(
			'set_primary_key',
			self.table,
			self.tuple_like_string(self.primary_key)))
	
	def load_sql_script(self, name, *args):
		with open(self.sql_file_path_pattern.format(name)) as sql_file:
			return sql_file.read().format(*args)
	
	def tuple_like_string(self, value):
		string = value
		if isinstance(value, tuple):
			string = ','.join(value)
		return f'({string})'

class UndefinedTableError(psycopg2.ProgrammingError):
	pgcode = psycopg2.errorcodes.UNDEFINED_TABLE
>>>>>>> c86452ca
<|MERGE_RESOLUTION|>--- conflicted
+++ resolved
@@ -38,19 +38,15 @@
 	
 	def rows(self):
 		rows = super().rows()
-<<<<<<< HEAD
-		next(rows)  # skip csv header
+		next(rows) # skip csv header
 		return rows
-
+	
 	def csv_rows(self):
 		with self.input().open('r') as csvfile:
 			reader = csv.reader(csvfile)
 			next(reader) # skip header
 			for row in reader:
 				yield row
-=======
-		next(rows) # skip csv header
-		return rows
 	
 	def check_existence(self, connection):
 		cursor = connection.cursor()
@@ -79,5 +75,4 @@
 		return f'({string})'
 
 class UndefinedTableError(psycopg2.ProgrammingError):
-	pgcode = psycopg2.errorcodes.UNDEFINED_TABLE
->>>>>>> c86452ca
+	pgcode = psycopg2.errorcodes.UNDEFINED_TABLE