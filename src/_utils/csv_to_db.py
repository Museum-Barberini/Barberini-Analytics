import datetime as dt
import logging

import luigi
from luigi.contrib.postgres import CopyToTable
from psycopg2.errors import UndefinedTable

import db_connector
from data_preparation_task import minimal_mode

logger = logging.getLogger('luigi-interface')


class CsvToDb(CopyToTable):
    """
    Copies a depended csv file into the a central database.
    Subclasses have to override columns and requires().
    Don't forget to write a migration script if you change the table schema.
    """

    minimal_mode = luigi.parameter.BoolParameter(
        default=minimal_mode,
        description="If True, only a minimal amount of data will be prepared"
                    "in order to test the pipeline for structural problems")

    """
    Don't delete this! This parameter assures that every (sub)instance of me
    is treated as an individual and will be re-run.
    """
    dummy_date = luigi.FloatParameter(
        default=dt.datetime.timestamp(dt.datetime.now()),
        visibility=luigi.parameter.ParameterVisibility.PRIVATE)

    # override the default column separator (tab)
    column_separator = ','

    host = database = user = password = None

    def __init__(self, *args, **kwargs):
        super().__init__(*args, **kwargs)
        # Set db connection parameters using env vars
        self.db_connector = db_connector.db_connector()
        self.host = self.db_connector.host
        self.database = self.db_connector.database
        self.user = self.db_connector.user
        self.password = self.db_connector.password
        self._columns = None  # lazy property

    seed = 666
    sql_file_path_pattern = 'src/_utils/sql_scripts/{0}.sql'

    @property
    def columns(self):
        if not self._columns:
            def fetch_columns():
                return self.db_connector.query(f'''
                    SELECT column_name, data_type
                    FROM INFORMATION_SCHEMA.COLUMNS
                    WHERE table_name = '{self.table}';
                ''')
            self._columns = fetch_columns()
            if not self._columns:
                raise UndefinedTable()

        return self._columns

    def copy(self, cursor, file):
        query = self.load_sql_script('copy', self.table, ','.join(
            [f'{col[0]} = EXCLUDED.{col[0]}' for col in self.columns]))
<<<<<<< HEAD
        print(query)
=======
        logger.debug(f"{self.__class__}: Executing query: {query}")
>>>>>>> 9afbc73b
        cursor.copy_expert(query, file)

    def create_table(self):
        """
        Overridden from superclass to forbid dynamical schema changes.
        """
        raise Exception(
            "CsvToDb does not support dynamical schema modifications."
            "To change the schema, create and run a migration script.")

    def rows(self):
        rows = super().rows()
        next(rows)
        return rows

    def load_sql_script(self, name, *args):
        with open(self.sql_file_path_pattern.format(name)) as sql_file:
            return sql_file.read().format(*args)<|MERGE_RESOLUTION|>--- conflicted
+++ resolved
@@ -67,11 +67,7 @@
     def copy(self, cursor, file):
         query = self.load_sql_script('copy', self.table, ','.join(
             [f'{col[0]} = EXCLUDED.{col[0]}' for col in self.columns]))
-<<<<<<< HEAD
-        print(query)
-=======
         logger.debug(f"{self.__class__}: Executing query: {query}")
->>>>>>> 9afbc73b
         cursor.copy_expert(query, file)
 
     def create_table(self):
