--- conflicted
+++ resolved
@@ -6,43 +6,6 @@
 from set_db_connection_options import set_db_connection_options
 
 class CsvToDb(CopyToTable):
-<<<<<<< HEAD
-
-	@property
-	def primary_key(self):
-		raise NotImplemented()
-	
-	sql_file_path_pattern = luigi.Parameter(default='src/_utils/csv_to_db.sql/{0}.sql')
-	
-	# Don't delete this! This parameter assures that every (sub)instance of me is treated as an individual and will be re-run.
-	dummy_date = luigi.DateParameter(default=datetime.now())
-	
-	# These attributes are set in __init__. They need to be defined
-	# here because they are abstract methods in CopyToTable.
-	host     = None
-	database = None
-	user     = None
-	password = None
-	
-	# override the default column separator (tab)
-	column_separator = ","
-	
-	def __init__(self, *args, **kwargs):
-		super().__init__(*args, **kwargs)
-		set_db_connection_options(self)
-		self.seed = 666
-	
-	def init_copy(self, connection):
-		if not self.check_existence(connection):
-			raise UndefinedTableError()
-		super().init_copy(connection)
-	
-	def copy(self, cursor, file):
-		query = self.load_sql_script('copy', self.table, ','.join(
-			[f'{col[0]} = EXCLUDED.{col[0]}' for col in self.columns]))
-		cursor.copy_expert(query, file)
-		
-=======
 	"""
 	Copies a depended csv file into the a central database.
 	Subclasses have to override columns, primary_key and requires().
@@ -83,8 +46,6 @@
 			[f'{col[0]} = EXCLUDED.{col[0]}' for col in self.columns]))
 		cursor.copy_expert(query, file)
 	
-		# LATEST DODO: Add interface for gomus tasks to operate with unescaped data
->>>>>>> 9854f007
 	def rows(self):
 		rows = super().rows()
 		next(rows)
@@ -101,7 +62,6 @@
 		self.create_primary_key(connection)
 	
 	def create_primary_key(self, connection):
-<<<<<<< HEAD
 		connection.cursor().execute(
 			self.load_sql_script(
 				'set_primary_key',
@@ -109,12 +69,6 @@
 				self.tuple_like_string(self.primary_key)
 			)
 		)
-=======
-		connection.cursor().execute(self.load_sql_script(
-			'set_primary_key',
-			self.table,
-			self.tuple_like_string(self.primary_key)))
->>>>>>> 9854f007
 	
 	def load_sql_script(self, name, *args):
 		with open(self.sql_file_path_pattern.format(name)) as sql_file:
