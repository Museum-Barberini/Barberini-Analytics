--- conflicted
+++ resolved
@@ -132,13 +132,10 @@
 
     def copy(self, cursor, file):
 
-<<<<<<< HEAD
         if self.replace_content:
             # delete existing rows to avoid cache invalidation
             cursor.execute(f'TRUNCATE {self.table}')
 
-=======
->>>>>>> c3be4e2e
         query = self.load_sql_script(
             'copy',
             *self.table_path,
