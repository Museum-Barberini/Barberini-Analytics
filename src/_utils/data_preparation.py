--- conflicted
+++ resolved
@@ -114,36 +114,20 @@
             f'{perf_col}{old_suffix}'
             for perf_col in performance_columns]
 
-<<<<<<< HEAD
         new_values = merge_result[new_columns]
         old_values = merge_result[old_columns]
 
         # Cut off suffixes to enable Series comparison
         new_values.columns = [
-            label[:-(len(new_suffix))]
+            label[:-len(new_suffix)]
             for label in new_values.columns]
         old_values.columns = [
-            label[:-(len(old_suffix))]
+            label[:-len(old_suffix)]
             for label in old_values.columns]
 
         for i, new_row in new_values.iterrows():
             old_row = old_values.loc[i].astype(object)
             if new_row.equals(old_row):
-=======
-        for i, row in merge_result.iterrows():
-            new_values = row[new_columns]
-            old_values = row[old_columns]
-
-            # Cut off suffixes to enable Series comparison
-            new_values.index = [
-                label[:-len(new_suffix)]
-                for label in new_values.index]
-            old_values.index = [
-                label[:-len(old_suffix)]
-                for label in old_values.index]
-
-            if new_values.equals(old_values):
->>>>>>> 58d1f66b
                 to_drop.append(i)
 
         logger.info(f"Discard {len(to_drop)} unchanged performance "
