import logging
import os
import sys
from functools import reduce
from typing import Callable, Dict, List, Tuple

import luigi
import pandas as pd

import db_connector

logger = logging.getLogger('luigi-interface')

minimal_mode = os.getenv('MINIMAL') == 'True'
OUTPUT_DIR = os.environ['OUTPUT_DIR']

db_connector.register_array_type('SQL_IDENTIFIER', 'information_schema')


class DataPreparationTask(luigi.Task):
    def __init__(self, *args, **kwargs):
        super().__init__(*args, **kwargs)
        self.db_connector = db_connector.db_connector()

    table = luigi.parameter.OptionalParameter(
        description="The name of the table the data should be prepared for",
        default=None)

    minimal_mode = luigi.parameter.BoolParameter(
        default=minimal_mode,
        description="If True, only a minimal amount of data will be prepared"
                    "in order to test the pipeline for structural problems")

    @property
    def output_dir(self):
        return OUTPUT_DIR

    def condense_performance_values(
            self,
            df,
            timestamp_column='timestamp'):

        def get_key_columns():
            primary_key_columns = self.db_connector.query(
                f'''
                SELECT a.attname, format_type(a.atttypid, a.atttypmod)
                    AS data_type
                FROM   pg_index i
                JOIN   pg_attribute a ON a.attrelid = i.indrelid
                                    AND a.attnum = ANY(i.indkey)
                WHERE  i.indrelid = '{self.table}'::regclass
                AND    i.indisprimary
                ''')
            return [
                row[0]
                for row in primary_key_columns
                if row[0] != timestamp_column]

        def get_performance_columns():
            nonlocal key_columns
            # This simply returns all columns except the key
            # and timestamp columns of the target table
            db_columns = self.db_connector.query(
                f'''
                SELECT column_name
                FROM information_schema.columns
                WHERE table_name = \'{self.table}\'
                ''')
            return [
                row[0]
                for row in db_columns
                if row[0] not in key_columns and row[0] != timestamp_column]

        if not self.table:
            raise RuntimeError("Table not set in condense_performance_values")

        # Read latest performance data from DB
        key_columns = get_key_columns()
        performance_columns = get_performance_columns()
        query_keys = ','.join(key_columns)
        latest_performances = self.db_connector.query(
            f'''
            SELECT {query_keys},{','.join(performance_columns)}
            FROM {self.table} AS p1
                NATURAL JOIN (
                    SELECT {query_keys}, MAX({timestamp_column})
                        AS {timestamp_column}
                    FROM {self.table}
                    GROUP BY {query_keys}
                ) AS p2
            '''
        )

        # For each new entry, check against most recent
        # performance data -> drop if it didn't change
        latest_performance_df = pd.DataFrame(
            latest_performances, columns=[*key_columns, *performance_columns])

        new_suffix = '_new'
        old_suffix = '_old'
        merge_result = pd.merge(
            df,
            latest_performance_df,
            how='left',  # keep all new data + preserve index
            on=key_columns,
            suffixes=(new_suffix, old_suffix))

        org_count = df[key_columns[0]].count()
        to_drop = []
        new_values = merge_result[[
            f'{perf_col}{new_suffix}'
            for perf_col in performance_columns]]
        old_values = merge_result[[
            f'{perf_col}{old_suffix}'
            for perf_col in performance_columns]]

        # Cut off suffixes to enable Series comparison
        new_values.columns = [
            label[:-len(new_suffix)]
            for label in new_values.columns]
        old_values.columns = [
            label[:-len(old_suffix)]
            for label in old_values.columns]

        for i, new_row in new_values.iterrows():
            # The dtypes of the DataFrames get messed up
            # sometimes, so we cast to object for safety
            new_row = new_row.astype(object)
            old_row = old_values.loc[i].astype(object)
            if new_row.equals(old_row):
                to_drop.append(i)

        logger.info(f"Discard {len(to_drop)} unchanged performance "
                    f"values out of {org_count} for {self.table}")
        return df.drop(index=to_drop).reset_index(drop=True)

    def filter_fkey_violations(
                self,
                df: pd.DataFrame,
                invalid_values_handler: Callable[[
                        pd.DataFrame,
                        Tuple[str, Tuple[List[str], str, List[str]]],
                        pd.DataFrame
                    ], None] = None
            ) -> pd.DataFrame:
        """
        Note that this currently only works with lower case identifiers.
        """

        def log_invalid_values(invalid_values, foreign_key):
            logger.warning(
                f"Skipped {len(invalid_values)} out of {len(df)} rows "
                f"due to foreign key violation: {foreign_key}")
            print(
                f"Following values were invalid:\n{invalid_values}"
                if sys.stdout.isatty() else
                "Values not printed for privacy reasons")

        def filter_invalid_values(values, constraint):
            if values.empty:
                return values

            _, (columns, foreign_table, foreign_columns) = constraint

            _foreign_columns = [
                f'{foreign_table}.{column}'
                for column
                in foreign_columns
            ]
            foreign_values = pd.DataFrame(
                self.db_connector.query(f'''
                    SELECT {', '.join(foreign_columns)}
                    FROM {foreign_table}
                '''),
                columns=_foreign_columns
            ).astype(dict(zip(_foreign_columns, values.dtypes[columns])))
            if foreign_table == self.table:
                new_foreign_values = values[foreign_columns].rename(
                    columns=dict(zip(foreign_columns, _foreign_columns)))
                new_foreign_values.reset_index(inplace=True, drop=True)
                foreign_values = foreign_values.append(new_foreign_values)

            # Remove all rows from the df where the value does not match any
            # value from the referenced table
            valid = pd.merge(
                    values.reset_index(),
                    foreign_values,
                    left_on=columns, right_on=_foreign_columns,
                    how='left'
                ).drop_duplicates(
                ).set_index(
                    values.index
                ).apply(
                    lambda row:
                        # Null reference
                        row[columns].isnull().any() or
                        # Left merge successful
                        not row[_foreign_columns].isnull().all(),
                    axis=1
                )
            valid_values, invalid_values = values[valid], values[~valid]
            if not invalid_values.empty:
                log_invalid_values(invalid_values, constraint)
                if valid_values.empty and not self.minimal_mode:
                    # all data has been skipped, something is fishy
                    # TODO: the check for minimal_mode is a temporary
                    # workaround, see issue #191
                    raise ValueError("All values have been discarded "
                                     "due to foreign key violation!")
                if invalid_values_handler:
                    invalid_values_handler(invalid_values, constraint[1])

            return valid_values

        return reduce(
            filter_invalid_values,
            self.foreign_key_constraints().items(),
            df)

    def foreign_key_constraints(self) -> Dict[
                str,
                Tuple[List[str], str, List[str]]
            ]:
        if not self.table:
            return {}

        return {
            constraint_name: (columns, foreign_table, foreign_columns)
            for [constraint_name, columns, foreign_table, foreign_columns]
            in self.db_connector.query(f'''
                WITH foreign_keys AS (
                    SELECT
                        rc.constraint_name,
                        kcu.column_name,
                        kcu_foreign.table_name AS foreign_table_name,
                        kcu_foreign.column_name AS foreign_column_name
                    FROM
                        information_schema.referential_constraints rc
                    JOIN information_schema.key_column_usage kcu
                        ON kcu.constraint_name = rc.constraint_name
                    JOIN information_schema.key_column_usage kcu_foreign
                        ON kcu_foreign.constraint_name
                            = rc.unique_constraint_name
                        AND kcu_foreign.ordinal_position
                            = kcu.position_in_unique_constraint
                    WHERE kcu.table_name = '{self.table}'
                    GROUP BY
                        rc.constraint_name,
                        kcu_foreign.table_name,
                        kcu.ordinal_position,
                        kcu.column_name,
                        kcu_foreign.column_name
                    ORDER BY kcu.ordinal_position
                )
                SELECT
                    constraint_name,
                    array_agg(column_name),
                    foreign_table_name,
                    array_agg(foreign_column_name)
                FROM foreign_keys
                GROUP BY constraint_name, foreign_table_name;
            ''')
        }

    def iter_verbose(self, iterable, msg, size=None, index_fun=None):
        """
        Iterate over an iterable, but as a side effect, print progress updates
        to the console if appropriate.
        Neglecting any outputs, this method is equivalent to:
            def iter_verbose(self, iterable):
                return iterable
        """
        if not sys.stdout.isatty():
            yield from iterable
            return
        if isinstance(msg, str):
            yield from self.iter_verbose(
                iterable,
                msg=lambda: msg, size=size, index_fun=index_fun
            )
            return
        size = size if size \
            else len(iterable) if hasattr(iterable, '__len__') \
            else None
        format_args = {
            'item': str(None),
            'index': 0
        }
        if size:
            format_args['size'] = size
        print()
        try:
            iterable = iter(iterable)
            index = 0
            item = next(iterable)
            while True:
                index = index_fun() + 1 if index_fun else index + 1
                forth = yield item
                item = iterable.send(forth) \
                    if hasattr(iterable, 'send') \
                    else next(iterable)

                format_args['index'] = index
                format_args['item'] = item
                message = msg().format(**format_args)
                message = f'\r{message} ... '
                if size:
                    message += f'({(index - 1) / size :2.1%})'
                print(message, end=' ', flush=True)
                yield item
            print(f'\r{msg().format(**format_args)} ... done.', flush=True)
        except Exception:
            print(flush=True)
            raise

    def loop_verbose(self, msg, size=None):
        """
        Stream an infinite generator that prints progress updates to the
        console if appropriate. Use next() to increment the progress or
        .send() to specify the current index.
        """
        index = 0

        def loop():
            nonlocal index
            while True:
                next_index = yield index
                index = next_index if next_index else index + 1
        return self.iter_verbose(
            loop(), msg, size=size, index_fun=lambda: index)


class ConcatCsvs(DataPreparationTask):

    def run(self):
        dfs = [
            self.read_csv(input)
            for input in luigi.task.flatten(self.input())
        ]
        df = pd.concat(dfs)
<<<<<<< HEAD
        self.write_csv(df, self.output())

    def read_csv(self, target: luigi.Target):
        with target.open('r') as input:
            return pd.read_csv(input)

    def write_csv(self, df: pd.DataFrame, target: luigi.Target):
        with target.open('w') as output:
            df.to_csv(output, index=False)
=======
        with self.output().open('w') as output:
            df.to_csv(output, index=False)

    def read_csv(self, target: luigi.Target):
        with target.open('r') as input:
            return pd.read_csv(input)
>>>>>>> 4557c990
<|MERGE_RESOLUTION|>--- conflicted
+++ resolved
@@ -338,21 +338,9 @@
             for input in luigi.task.flatten(self.input())
         ]
         df = pd.concat(dfs)
-<<<<<<< HEAD
-        self.write_csv(df, self.output())
+        with self.output().open('w') as output:
+            df.to_csv(output, index=False)
 
     def read_csv(self, target: luigi.Target):
         with target.open('r') as input:
-            return pd.read_csv(input)
-
-    def write_csv(self, df: pd.DataFrame, target: luigi.Target):
-        with target.open('w') as output:
-            df.to_csv(output, index=False)
-=======
-        with self.output().open('w') as output:
-            df.to_csv(output, index=False)
-
-    def read_csv(self, target: luigi.Target):
-        with target.open('r') as input:
-            return pd.read_csv(input)
->>>>>>> 4557c990
+            return pd.read_csv(input)