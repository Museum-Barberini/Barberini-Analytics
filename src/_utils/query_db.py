import luigi
import psycopg2

from fill_db import FillDB
from set_db_connection_options import set_db_connection_options


class QueryDB(luigi.Task):

    def __init__(self, *args, **kwargs):
        super().__init__(*args, **kwargs)
        set_db_connection_options(self)

    # If None, I will fetch all tables
    tables = luigi.ListParameter(default=None)

    def requires(self):
        return FillDB()

    def output(self):
        return luigi.LocalTarget('output/DB.snapshot.txt')

    def run(self):
        with self.output().open('w') as output_file:
            try:
                connection = psycopg2.connect(
                    host=self.host, database=self.database,
                    user=self.user, password=self.password
                )
                cursor = connection.cursor()
                snapshotter = Snapshotter(cursor, output_file, self.tables)
                snapshotter.print_all()
                cursor.close()
            except psycopg2.DatabaseError as error:
                print(error)
            finally:
                if connection is not None:
                    connection.close()


class Snapshotter:
    cursor = None
    output_file = None
    tables = None

    def __init__(self, cursor, output_file, tables):
        super().__init__()
        self.cursor = cursor
        self.output_file = output_file
        self.tables = tables

    def print_all(self):
        tables = self.tables
        if tables is None:
            tables = self.fetch_verbose("""
                SELECT table_name
                FROM information_schema.tables
                WHERE table_schema = 'public'
                ORDER BY table_name
                """)
            self.print_table(tables)
        for name in tables:
            table = self.fetch_verbose("""SELECT * FROM %s""" % name)
            self.print_table(table)

    def fetch_verbose(self, query):
        print(query, file=self.output_file)
        self.cursor.execute(query)
        return self.cursor.fetchall()

    def print_table(self, table):
        for row in table:
            print([value.encode("utf-8") if isinstance(value, str) else value
<<<<<<< HEAD
                    for value in row],
                file=self.output_file)
=======
                   for value in row],
                  file=self.output_file)
>>>>>>> 7928f7e7
        print("++++++++", file=self.output_file)<|MERGE_RESOLUTION|>--- conflicted
+++ resolved
@@ -71,11 +71,6 @@
     def print_table(self, table):
         for row in table:
             print([value.encode("utf-8") if isinstance(value, str) else value
-<<<<<<< HEAD
-                    for value in row],
-                file=self.output_file)
-=======
                    for value in row],
                   file=self.output_file)
->>>>>>> 7928f7e7
         print("++++++++", file=self.output_file)