import copy
import logging
import os
import psycopg2

from typing import Callable, List, Tuple, TypeVar

logger = logging.getLogger('luigi-interface')

T = TypeVar('T')


class DbConnector:

    def __init__(self, host, user, database, password):
        super().__init__()
        # crucial to avoid unintended access to default postgres database
        assert database, "Database was not specified"
        self.host = host
        self.user = user
        self.database = database
        self.password = password

    def execute(self, *queries: List[str]) -> List[Tuple]:
        """
        Execute one or multiple queries as one atomic operation and returns
        the results of all queries. If any query fails, all will be reverted
        and an error will be raised.
        """
        return list(self._execute_queries(
            queries=queries,
            result_function=lambda cur: None
        ))

    def exists(self, query: str) -> bool:
        """
        Check if the given query returns any results. Return
        True if the query returns results, otherwise False.
        Note that the given query should absolutely not end on a semicolon.
        """
        return bool(self.query(
            query=f'SELECT EXISTS({query})',
            only_first=True)[0])

    def exists_table(self, table: str) -> bool:
        """
        Check if the given table is present in the database.
        """
        return self.exists(f'''
                SELECT * FROM information_schema.tables
                WHERE LOWER(table_name) = LOWER('{table}')
            ''')

    def query(self, query: str, only_first: bool = False) -> List[Tuple]:
        """
        Execute a query and return a list of results.
        If only_first is set to True, only return the
        first result as a tuple.
        """
        def result_function(cursor):
            nonlocal only_first
            if only_first:
                return cursor.fetchone()
            return cursor.fetchall()

        results = self._execute_query(
            query=query,
            result_function=result_function
        )
        result = next(results)
        if next(results, result) is not result:
            raise AssertionError(
                "DB access with just one query should only return one result")
        return result

<<<<<<< HEAD
    def query_with_header(self, query: str) -> List[Tuple]:
        """
        Execute a query and return two values of which the first is the list
        of fetched rows and the second is the list of column names.
        """
        all_results = self._execute_query(
            query=query,
            result_function=lambda cursor:
                (cursor.fetchall(), [desc[0] for desc in cursor.description])
        )
        results = next(all_results)
        if next(all_results, results) is not results:
            raise AssertionError(
                "DB access with just one query should only return one table")
        return results
=======
    def _create_connection(self):
        return psycopg2.connect(
            host=self.host,
            database=self.database,
            user=self.user,
            password=self.password
        )
>>>>>>> df38890e

    def _execute_queries(
                self,
                queries: List[str],
                result_function: Callable[[psycopg2.extensions.cursor], T]
            ) -> List[T]:
        """
        Executes all passed queries as one atomic operation and yields the
        results of each query. If any query fails, all will be reverted and an
        error will be raised.
        Note that this is a generator function so the operation will be only
        commited once the generator has been enumerated.
        """
        conn = self._create_connection()
        try:
            with conn:
                with conn.cursor() as cur:
                    for query in queries:
                        logger.debug(f"DbConnector: Executing query: {query}")
                        cur.execute(query)
                        yield result_function(cur)
        finally:
            conn.close()

    def _execute_query(self, query: str, result_function: Callable) -> None:
        """
        Executes the passed query and returns the results.
        Note that this is a generator function so the operation will be only
        commited once the generator has been enumerated.
        """
        return self._execute_queries([query], result_function)


def db_connector():
    connector = copy.copy(default_connector())
    connector.database = os.environ['POSTGRES_DB']
    return connector


def default_connector():
    return DbConnector(
        host=os.environ['POSTGRES_HOST'],
        database='postgres',
        user=os.environ['POSTGRES_USER'],
        password=os.environ['POSTGRES_PASSWORD'])


def register_array_type(type_name, namespace_name):
    """
    Register the specified postgres type manually, allowing psycopg2 to parse
    arrays of that type correctly.
    If custom types are not configured, queries such as
        c.query("select array ['pg_type'::information_schema.sql_identifier]")
    will be answered with strings like '{pg_type}' rather than with a true
    array of objects.
    """
    connector = default_connector()
    typarray, typcategory = connector.query(f'''
            SELECT typarray, typcategory
            FROM pg_type
            JOIN pg_namespace
                ON typnamespace = pg_namespace.oid
            WHERE typname ILIKE '{type_name}'
                AND nspname ILIKE '{namespace_name}'
        ''', only_first=True)
    psycopg2.extensions.register_type(
        psycopg2.extensions.new_array_type(
            (typarray,),
            f'{type_name}[]',
            {'S': psycopg2.STRING}[typcategory]
        ))<|MERGE_RESOLUTION|>--- conflicted
+++ resolved
@@ -73,7 +73,6 @@
                 "DB access with just one query should only return one result")
         return result
 
-<<<<<<< HEAD
     def query_with_header(self, query: str) -> List[Tuple]:
         """
         Execute a query and return two values of which the first is the list
@@ -89,7 +88,7 @@
             raise AssertionError(
                 "DB access with just one query should only return one table")
         return results
-=======
+
     def _create_connection(self):
         return psycopg2.connect(
             host=self.host,
@@ -97,7 +96,6 @@
             user=self.user,
             password=self.password
         )
->>>>>>> df38890e
 
     def _execute_queries(
                 self,
