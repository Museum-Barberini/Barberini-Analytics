--- conflicted
+++ resolved
@@ -1,9 +1,6 @@
 import logging
-<<<<<<< HEAD
 import pandas as pd
-=======
 import os
->>>>>>> 87c9c66d
 import sys
 from functools import reduce
 from typing import Callable, Dict, Tuple
@@ -32,7 +29,10 @@
         description="If True, only a minimal amount of data will be prepared"
                     "in order to test the pipeline for structural problems")
 
-<<<<<<< HEAD
+    @property
+    def output_dir(self):
+        return OUTPUT_DIR
+
     def ensure_foreign_keys(
                 self,
                 df: pd.DataFrame,
@@ -108,29 +108,5 @@
                 WHERE
                     tc.constraint_type = 'FOREIGN KEY'
                     AND tc.table_name = '{self.table}';
-=======
-    foreign_keys = luigi.parameter.ListParameter(
-        description="The foreign keys to be asserted",
-        default=[])
-
-    @property
-    def output_dir(self):
-        return OUTPUT_DIR
-
-    def ensure_foreign_keys(self, df):
-        filtered_df = df
-        invalid_values = None
-
-        if df.empty:
-            return filtered_df, invalid_values
-
-        for foreign_key in self.foreign_keys:
-            key = foreign_key['origin_column']
-            old_count = df[key].count()
-
-            results = db_connector.query(f'''
-                SELECT {foreign_key['target_column']}
-                FROM {foreign_key['target_table']}
->>>>>>> 87c9c66d
             ''')
         }