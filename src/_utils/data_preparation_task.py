--- conflicted
+++ resolved
@@ -109,37 +109,7 @@
                     tc.constraint_type = 'FOREIGN KEY'
                     AND tc.table_name = '{self.table}';
             ''')
-<<<<<<< HEAD
-
-            # cast values to 'str' uniformly to prevent
-            # mismatching due to wrong data types
-            foreign_values = [str(row[0]) for row in results]
-
-            if not isinstance(df[key][0], str):
-                df[key] = df[key].apply(str)
-
-            # Remove all rows from the df where the value does not
-            # match any value from the referenced table
-            filtered_df = df[df[key].isin(foreign_values)]
-
-            difference = old_count - filtered_df[key].count()
-            if difference:
-                # Find out which values were discarded
-                # for potential handling
-                invalid_values = df[~df[key].isin(foreign_values)]
-                logger.warning(f"Deleted {difference} out of {old_count} "
-                               f"data sets due to foreign key violation: "
-                               f"{foreign_key}")
-
-                # Only print discarded values if running from a TTY
-                # to prevent potentially sensitive data to be exposed
-                # (e.g. by the CI runner)
-                if sys.stdout.isatty():
-                    print(f"Following values were invalid:\n{invalid_values}")
-                else:
-                    print("Values not printed for privacy reasons")
-
-        return filtered_df, invalid_values
+        }
 
     def iter_verbose(self, iterable, msg, size=None):
         if not sys.stdout.isatty():
@@ -173,7 +143,4 @@
         def loop():
             while while_fun():
                 yield item_fun()
-        return self.iter_verbose(loop(), msg, size=size)
-=======
-        }
->>>>>>> 81ae9825
+        return self.iter_verbose(loop(), msg, size=size)