--- conflicted
+++ resolved
@@ -43,13 +43,12 @@
             return self.ensure_foreign_keys(df, log_invalid_values)
 
         if df.empty:
-<<<<<<< HEAD
             return df  # optimization
 
         def filter_invalid_values(df, foreign_key):
             column, (foreign_table, foreign_column) = foreign_key
 
-            foreign_values = [value for [value] in DbConnector.query(f'''
+            foreign_values = [value for [value] in db_connector.query(f'''
                     SELECT {foreign_column}
                     FROM {foreign_table}
                 ''')]
@@ -72,7 +71,7 @@
         return {
             column: (foreign_table, foreign_column)
             for [column, foreign_table, foreign_column]
-            in DbConnector.query(f'''
+            in db_connector.query(f'''
                 --- CREDITS: https://stackoverflow.com/a/1152321
                 SELECT
                     kcu.column_name,
@@ -89,41 +88,4 @@
                 WHERE tc.constraint_type = 'FOREIGN KEY'
                     AND tc.table_name='{self.table}';
             ''')
-        }
-=======
-            return filtered_df, invalid_values
-
-        for foreign_key in self.foreign_keys:
-            key = foreign_key['origin_column']
-            old_count = df[key].count()
-
-            results = db_connector.query(f'''
-                SELECT {foreign_key['target_column']}
-                FROM {foreign_key['target_table']}
-            ''')
-
-            foreign_values = [row[0] for row in results]
-
-            # Remove all rows from the df where the value does not
-            # match any value from the referenced table
-            filtered_df = df[df[key].isin(foreign_values)]
-
-            difference = old_count - filtered_df[key].count()
-            if difference:
-                # Find out which values were discarded
-                # for potential handling
-                invalid_values = df[~df[key].isin(foreign_values)]
-                logger.warning(f"Deleted {difference} out of {old_count} "
-                               f"data sets due to foreign key violation: "
-                               f"{foreign_key}")
-
-                # Only print discarded values if running from a TTY
-                # to prevent potentially sensitive data to be exposed
-                # (e.g. by the CI runner)
-                if sys.stdin.isatty():
-                    print(f"Following values were invalid:\n{invalid_values}")
-                else:
-                    print("Values not printed for privacy reasons")
-
-        return filtered_df, invalid_values
->>>>>>> c64b6195
+        }