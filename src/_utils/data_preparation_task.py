import logging
import pandas as pd
import sys
from functools import reduce
from typing import Callable, Dict, Tuple

import luigi
import os

import db_connector

logger = logging.getLogger('luigi-interface')

minimal_mode = os.getenv('MINIMAL') == 'True'


class DataPreparationTask(luigi.Task):
<<<<<<< HEAD
    def __init__(self, *args, **kwargs):
        super().__init__(*args, **kwargs)
        self.db_connector = db_connector.db_connector()
=======

    minimal_mode = luigi.parameter.BoolParameter(
        default=minimal_mode,
        description="If True, only a minimal amount of data will be prepared"
                    "in order to test the pipeline for structural problems")

    foreign_keys = luigi.parameter.ListParameter(
        description="The foreign keys to be asserted",
        default=[])
>>>>>>> 3362ffbb

    table = luigi.parameter.Parameter(
        description="The name of the table the data should be prepared for",
        default=None)

    def ensure_foreign_keys(
                self,
                df: pd.DataFrame,
                invalid_values_handler: Callable[
                        [pd.DataFrame, Tuple[str, str], pd.DataFrame], None
                    ] = None
            ) -> pd.DataFrame:
        """
        Note that this currently only works with lower case identifiers.
        """
        if not invalid_values_handler:
            def log_invalid_values(
                    invalid_values, foreign_key, original_values):
                column, _ = foreign_key
                original_count = df[column].count()
                logger.warning(
                    f"Skipped {invalid_values.count()} out of "
                    f"{original_count} data sets due to foreign key "
                    f" violation: {foreign_key}")
                print(
                    f"Following values were invalid:\n{invalid_values}"
                    if sys.stdin.isatty()
                    else
                    "Values not printed for privacy reasons")
            return self.ensure_foreign_keys(df, log_invalid_values)

        if df.empty:
            return df  # optimization

        def filter_invalid_values(df, foreign_key):
            column, (foreign_table, foreign_column) = foreign_key

            foreign_values = [value for [value] in self.db_connector.query(f'''
                    SELECT {foreign_column}
                    FROM {foreign_table}
                ''')]

            # Remove all rows from the df where the value does not match any
            # value from the referenced table
            filtered_df = df[df[column].isin(foreign_values)]
            invalid_values = df[~df[column].isin(foreign_values)]
            if not invalid_values.empty:
                invalid_values_handler(invalid_values, foreign_key, df)

            return filtered_df

<<<<<<< HEAD
        return reduce(filter_invalid_values, self.foreign_keys().items(), df)

    def foreign_keys(self) -> Dict[str, Tuple[str, str]]:
        if not self.table:
            return {}

        return {
            column: (foreign_table, foreign_column)
            for [column, foreign_table, foreign_column]
            in self.db_connector.query(f'''
                --- CREDITS: https://stackoverflow.com/a/1152321
                SELECT
                    kcu.column_name,
                    ccu.table_name AS foreign_table_name,
                    ccu.column_name AS foreign_column_name
                FROM
                    information_schema.table_constraints AS tc
                    JOIN information_schema.key_column_usage AS kcu
                    ON tc.constraint_name = kcu.constraint_name
                    AND tc.table_schema = kcu.table_schema
                    JOIN information_schema.constraint_column_usage AS ccu
                    ON ccu.constraint_name = tc.constraint_name
                    AND ccu.table_schema = tc.table_schema
                WHERE tc.constraint_type = 'FOREIGN KEY'
                    AND tc.table_name = '{self.table}';
            ''')
        }
=======
            # cast values to 'str' uniformly to prevent
            # mismatching due to wrong data types
            foreign_values = [str(row[0]) for row in results]

            if not isinstance(df[key][0], str):
                df[key] = df[key].apply(str)

            # Remove all rows from the df where the value does not
            # match any value from the referenced table
            filtered_df = df[df[key].isin(foreign_values)]

            difference = old_count - filtered_df[key].count()
            if difference:
                # Find out which values were discarded
                # for potential handling
                invalid_values = df[~df[key].isin(foreign_values)]
                logger.warning(f"Deleted {difference} out of {old_count} "
                               f"data sets due to foreign key violation: "
                               f"{foreign_key}")

                # Only print discarded values if running from a TTY
                # to prevent potentially sensitive data to be exposed
                # (e.g. by the CI runner)
                if sys.stdout.isatty():
                    print(f"Following values were invalid:\n{invalid_values}")
                else:
                    print("Values not printed for privacy reasons")

        return filtered_df, invalid_values
>>>>>>> 3362ffbb
<|MERGE_RESOLUTION|>--- conflicted
+++ resolved
@@ -15,21 +15,14 @@
 
 
 class DataPreparationTask(luigi.Task):
-<<<<<<< HEAD
     def __init__(self, *args, **kwargs):
         super().__init__(*args, **kwargs)
         self.db_connector = db_connector.db_connector()
-=======
 
     minimal_mode = luigi.parameter.BoolParameter(
         default=minimal_mode,
         description="If True, only a minimal amount of data will be prepared"
                     "in order to test the pipeline for structural problems")
-
-    foreign_keys = luigi.parameter.ListParameter(
-        description="The foreign keys to be asserted",
-        default=[])
->>>>>>> 3362ffbb
 
     table = luigi.parameter.Parameter(
         description="The name of the table the data should be prepared for",
@@ -67,10 +60,15 @@
         def filter_invalid_values(df, foreign_key):
             column, (foreign_table, foreign_column) = foreign_key
 
-            foreign_values = [value for [value] in self.db_connector.query(f'''
+            foreign_values = [
+                # cast values to string uniformly to prevent
+                # mismatching due to wrong data types
+                str(value) for [value] in self.db_connector.query(f'''
                     SELECT {foreign_column}
                     FROM {foreign_table}
                 ''')]
+            if not isinstance(df[column][0], str):
+                df[column] = df[column].apply(str)
 
             # Remove all rows from the df where the value does not match any
             # value from the referenced table
@@ -81,7 +79,6 @@
 
             return filtered_df
 
-<<<<<<< HEAD
         return reduce(filter_invalid_values, self.foreign_keys().items(), df)
 
     def foreign_keys(self) -> Dict[str, Tuple[str, str]]:
@@ -108,35 +105,4 @@
                 WHERE tc.constraint_type = 'FOREIGN KEY'
                     AND tc.table_name = '{self.table}';
             ''')
-        }
-=======
-            # cast values to 'str' uniformly to prevent
-            # mismatching due to wrong data types
-            foreign_values = [str(row[0]) for row in results]
-
-            if not isinstance(df[key][0], str):
-                df[key] = df[key].apply(str)
-
-            # Remove all rows from the df where the value does not
-            # match any value from the referenced table
-            filtered_df = df[df[key].isin(foreign_values)]
-
-            difference = old_count - filtered_df[key].count()
-            if difference:
-                # Find out which values were discarded
-                # for potential handling
-                invalid_values = df[~df[key].isin(foreign_values)]
-                logger.warning(f"Deleted {difference} out of {old_count} "
-                               f"data sets due to foreign key violation: "
-                               f"{foreign_key}")
-
-                # Only print discarded values if running from a TTY
-                # to prevent potentially sensitive data to be exposed
-                # (e.g. by the CI runner)
-                if sys.stdout.isatty():
-                    print(f"Following values were invalid:\n{invalid_values}")
-                else:
-                    print("Values not printed for privacy reasons")
-
-        return filtered_df, invalid_values
->>>>>>> 3362ffbb
+        }