--- conflicted
+++ resolved
@@ -25,14 +25,10 @@
 		yield FbPostsToDB()
 		yield CustomersToDB()
 		yield BookingsToDB()
-<<<<<<< HEAD
-
+		yield OrderContainsToDB()
+		yield OrdersToDB()
 
 class FillDBHourly(luigi.WrapperTask):
 	def requires(self):
 		yield TweetPerformanceToDB()
-		yield FbPostPerformanceToDB()
-=======
-		yield OrderContainsToDB()
-		yield OrdersToDB()
->>>>>>> 232bd9fb
+		yield FbPostPerformanceToDB()