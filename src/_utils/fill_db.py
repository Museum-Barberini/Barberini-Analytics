--- conflicted
+++ resolved
@@ -6,14 +6,10 @@
 from facebook import FbPostsToDB, FbPostPerformanceToDB
 from customers_to_db import CustomersToDB
 from bookings_to_db import BookingsToDB
-<<<<<<< HEAD
 from public_tours_to_db import PublicToursToDB
-from orders_to_db import OrdersToDB
-=======
 from order_contains_to_db import OrderContainsToDB
 from orders_to_db import OrdersToDB
 
->>>>>>> 3fee93a4
 
 class FillDB(luigi.WrapperTask):
 	def requires(self):
@@ -30,15 +26,11 @@
 		yield FbPostsToDB()
 		yield CustomersToDB()
 		yield BookingsToDB()
-<<<<<<< HEAD
 		yield PublicToursToDB()
-		yield OrdersToDB()
-=======
 		yield OrderContainsToDB()
 		yield OrdersToDB()
 
 class FillDBHourly(luigi.WrapperTask):
 	def requires(self):
 		yield TweetPerformanceToDB()
-		yield FbPostPerformanceToDB()
->>>>>>> 3fee93a4
+		yield FbPostPerformanceToDB()