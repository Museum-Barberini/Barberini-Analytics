import luigi
from twitter.twitter import TweetsToDB
from google_trends.gtrends_interest_table import GtrendsInterestToDB
from google_trends.gtrends_topics_table import GtrendsTopicsToDB
from apple_appstore.fetch_apple_app_reviews import AppstoreReviewsToDB
<<<<<<< HEAD
from facebook.facebook import FbPostsToDB, FbPostPerformanceToDB
=======
from gomus.customers_to_db import CustomersToDB
from gomus.bookings_to_db import BookingsToDB
>>>>>>> e0659dfb

class FillDB(luigi.WrapperTask):

	def requires(self):
		yield TweetsToDB()
		yield GtrendsInterestToDB()
		yield GtrendsTopicsToDB()
		yield AppstoreReviewsToDB()
<<<<<<< HEAD
		yield FbPostsToDB()
		yield FbPostPerformanceToDB()
=======
		yield CustomersToDB()
		yield BookingsToDB()

>>>>>>> e0659dfb
<|MERGE_RESOLUTION|>--- conflicted
+++ resolved
@@ -3,12 +3,9 @@
 from google_trends.gtrends_interest_table import GtrendsInterestToDB
 from google_trends.gtrends_topics_table import GtrendsTopicsToDB
 from apple_appstore.fetch_apple_app_reviews import AppstoreReviewsToDB
-<<<<<<< HEAD
 from facebook.facebook import FbPostsToDB, FbPostPerformanceToDB
-=======
 from gomus.customers_to_db import CustomersToDB
 from gomus.bookings_to_db import BookingsToDB
->>>>>>> e0659dfb
 
 class FillDB(luigi.WrapperTask):
 
@@ -17,11 +14,8 @@
 		yield GtrendsInterestToDB()
 		yield GtrendsTopicsToDB()
 		yield AppstoreReviewsToDB()
-<<<<<<< HEAD
 		yield FbPostsToDB()
 		yield FbPostPerformanceToDB()
-=======
 		yield CustomersToDB()
 		yield BookingsToDB()
 
->>>>>>> e0659dfb
