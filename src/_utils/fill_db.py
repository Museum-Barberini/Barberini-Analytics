import luigi

from posts import PostsToDb, PostPerformanceToDb
from gomus.gomus import GomusToDb
from google_trends.gtrends_values import GtrendsValuesToDB
from absa.post_ngrams import PostNgramsToDb
<<<<<<< HEAD
from absa.post_aspects import PostAspectsToDb
=======
>>>>>>> 2bb34bd5
from topic_modeling import TopicModeling


class FillDB(luigi.WrapperTask):

    def requires(self):
        yield FillDBDaily()
        yield FillDBHourly()


class FillDBDaily(luigi.WrapperTask):

    def requires(self):
        # Public sources
        yield GtrendsValuesToDB()
        yield PostsToDb()

        # Internal sources
        yield GomusToDb()

        # Analysis tasks
<<<<<<< HEAD
        yield PostAspectsToDb()
=======
>>>>>>> 2bb34bd5
        yield PostNgramsToDb()
        yield TopicModeling()


class FillDBHourly(luigi.WrapperTask):

    def requires(self):
        # Public sources
        yield PostPerformanceToDb()<|MERGE_RESOLUTION|>--- conflicted
+++ resolved
@@ -3,11 +3,8 @@
 from posts import PostsToDb, PostPerformanceToDb
 from gomus.gomus import GomusToDb
 from google_trends.gtrends_values import GtrendsValuesToDB
+from absa.post_aspects import PostAspectsToDb
 from absa.post_ngrams import PostNgramsToDb
-<<<<<<< HEAD
-from absa.post_aspects import PostAspectsToDb
-=======
->>>>>>> 2bb34bd5
 from topic_modeling import TopicModeling
 
 
@@ -29,10 +26,7 @@
         yield GomusToDb()
 
         # Analysis tasks
-<<<<<<< HEAD
         yield PostAspectsToDb()
-=======
->>>>>>> 2bb34bd5
         yield PostNgramsToDb()
         yield TopicModeling()
 
