import json
import logging
import sys

import googleapiclient.discovery
import luigi
import oauth2client.client
import pandas as pd
from oauth2client.file import Storage

from csv_to_db import CsvToDb
from data_preparation_task import DataPreparationTask

logger = logging.getLogger('luigi-interface')


class GoogleMapsReviewsToDB(CsvToDb):

    table = 'google_maps_review'

    def requires(self):
        return FetchGoogleMapsReviews()


class FetchGoogleMapsReviews(DataPreparationTask):

    # secret_files is a folder mounted from
    # /etc/barberini-analytics/secrets via docker-compose
    token_cache = luigi.Parameter(
        default='secret_files/google_gmb_credential_cache.json')
    client_secret = luigi.Parameter(
        default='secret_files/google_gmb_client_secret.json')
    is_interactive = luigi.BoolParameter(default=sys.stdin.isatty())
    scopes = ['https://www.googleapis.com/auth/business.manage']
    google_gmb_discovery_url = ('https://developers.google.com/my-business/'
                                'samples/mybusiness_google_rest_v4p5.json')

    api_service_name = 'mybusiness'
    api_version = 'v4'

    stars_dict = dict({  # google returns rating as a string
        'STAR_RATING_UNSPECIFIED': None,
        'ONE': 1,
        'TWO': 2,
        'THREE': 3,
        'FOUR': 4,
        'FIVE': 5
    })

    def output(self):
        return luigi.LocalTarget(
            f'{self.output_dir}/google_maps/maps_reviews.csv',
            format=luigi.format.UTF8
        )

    def run(self) -> None:
        logger.info("loading credentials...")
        credentials = self.load_credentials()
        logger.info("creating service...")
        service = self.load_service(credentials)
        logger.info("fetching reviews...")
        place_id, raw_reviews = self.fetch_raw_reviews(service)
        logger.info("extracting reviews...")
        reviews_df = self.extract_reviews(place_id, raw_reviews)
        logger.info("success! writing...")

        with self.output().open('w') as output_file:
            reviews_df.to_csv(output_file, index=False)

    """
    uses oauth2 to authenticate with google, also caches credentials
    requires no login action if you have a valid cache
    """
    def load_credentials(self) -> oauth2client.client.Credentials:
        storage = Storage(self.token_cache)
        credentials = storage.get()

        # Access token missing or invalid, we need to require a new one
        if credentials is None:
            if not self.is_interactive:
                raise Exception(
                    ("ERROR: No valid credentials for google maps access and "
                     "no interactive shell to perform login, aborting!"))
            with open(self.client_secret) as client_secret:
                secret = json.load(client_secret)['installed']
            flow = oauth2client.client.OAuth2WebServerFlow(
                secret['client_id'],
                secret['client_secret'],
                self.scopes,
                secret['redirect_uris'][0])
            authorize_url = flow.step1_get_authorize_url()
            logger.warning("Go to the following link in your browser: "
                           f"{authorize_url}")
            code = input("Enter verification code: ").strip()
            credentials = flow.step2_exchange(code)
            storage.put(credentials)

        return credentials

    def load_service(self, credentials) -> googleapiclient.discovery.Resource:
        return googleapiclient.discovery.build(
            self.api_service_name,
            self.api_version,
            credentials=credentials,
            discoveryServiceUrl=self.google_gmb_discovery_url)

    """
    The GMB API is based on resources that contain other resources.
    An authenticated user has account(s), an accounts contains locations, and
    a location contains reviews (which we need to request one by one).
    """
    def fetch_raw_reviews(self, service, page_size=100):
        # get account identifier
        account_list = service.accounts().list().execute()
        # in almost all cases one only has access to one account
        account = account_list['accounts'][0]['name']

        # get location identifier of the first location
        # available to this account
        # it seems like this identifier is unique per user
        location_list = service.accounts().locations()\
            .list(parent=account).execute()
        if len(location_list['locations']) == 0:
            raise Exception(
                ("ERROR: This user seems to not have access to any google "
                 "location, unable to fetch reviews"))
        location = location_list['locations'][0]['name']
        place_id = location_list['locations'][0]['locationKey']['placeId']

        # get reviews for that location
        review_list = service.accounts().locations().reviews().list(
            parent=location,
            pageSize=page_size).execute()
        yield from review_list['reviews']
        total_reviews = review_list['totalReviewCount']
<<<<<<< HEAD

        for next_page_token in self.loop_verbose(
                while_fun=lambda: 'nextPageToken' in review_list,
                item_fun=lambda: review_list['nextPageToken'],
                size=total_reviews,
                msg="Fetching Google Maps page {index}/{size}"):
            """
            TODO: optimize by requesting the latest review from DB rather
            than fetching more pages once that one is found
            """
            review_list = service.accounts().locations().reviews().list(
                parent=location,
                pageSize=page_size,
                pageToken=next_page_token).execute()
            yield from review_list['reviews']

            if self.minimal_mode:
                review_list.pop('nextPageToken')
=======
        try:
            print(
                f"Fetched {len(reviews)} out of {total_reviews} reviews",
                end='', flush=True)

            while 'nextPageToken' in review_list:
                """
                TODO: optimize by requesting the latest review from DB rather
                than fetching more pages once that one is found
                """
                next_page_token = review_list['nextPageToken']
                review_list = service.accounts().locations().reviews().list(
                    parent=location,
                    pageSize=page_size,
                    pageToken=next_page_token).execute()
                reviews = reviews + review_list['reviews']
                print(
                    f"\rFetched {len(reviews)} out of {total_reviews} reviews",
                    end='', flush=True)

                if self.minimal_mode:
                    review_list.pop('nextPageToken')
        finally:
            print()
        return place_id, reviews
>>>>>>> d1f4b530

    def extract_reviews(self, place_id, raw_reviews) -> pd.DataFrame:
        extracted_reviews = []
        for raw in raw_reviews:
            extracted = dict()
            extracted['google_maps_review_id'] = raw['reviewId']
            extracted['post_date'] = raw['createTime']
            extracted['rating'] = self.stars_dict[raw['starRating']]
            extracted['text'] = None
            extracted['text_english'] = None
            extracted['language'] = None

            raw_comment = raw.get('comment', None)
            if raw_comment:
                # this assumes possibly unintended behavior of Google's API
                # see for details:
                # https://gitlab.hpi.de/bp-barberini/bp-barberini/issues/79
                # We want to keep both original and english translation)

                # english reviews are as is; (Original) may be part of the text
                if "(Translated by Google)" not in raw_comment:
                    extracted['text'] = raw_comment
                    extracted['text_english'] = raw_comment
                    extracted['language'] = "english"

                # german reviews have this format:
                #   [german review]\n\n
                #   (Translated by Google)\n[english translation]
                elif "(Original)" not in raw_comment and \
                        "(Translated by Google)" in raw_comment:
                    parts = raw_comment.split("(Translated by Google)")
                    extracted['text'] = parts[0].strip()
                    extracted['text_english'] = parts[1].strip()
                    extracted['language'] = "german"

                # other reviews have this format:
                #   (Translated by Google)[english translation]\n\n
                #   (Original)\n[original review]
                else:
                    extracted['text'] = raw_comment.split(
                        "(Original)")[1].strip()
                    extracted['text_english'] = raw_comment.split(
                        "(Original)")[0].split(
                        "(Translated by Google)")[1].strip()
                    extracted['language'] = "other"

            extracted_reviews.append(extracted)
        df = pd.DataFrame(extracted_reviews)
        df['place_id'] = place_id
        return df<|MERGE_RESOLUTION|>--- conflicted
+++ resolved
@@ -59,9 +59,9 @@
         logger.info("creating service...")
         service = self.load_service(credentials)
         logger.info("fetching reviews...")
-        place_id, raw_reviews = self.fetch_raw_reviews(service)
+        raw_reviews = self.fetch_raw_reviews(service)
         logger.info("extracting reviews...")
-        reviews_df = self.extract_reviews(place_id, raw_reviews)
+        reviews_df = self.extract_reviews(raw_reviews)
         logger.info("success! writing...")
 
         with self.output().open('w') as output_file:
@@ -109,7 +109,7 @@
     An authenticated user has account(s), an accounts contains locations, and
     a location contains reviews (which we need to request one by one).
     """
-    def fetch_raw_reviews(self, service, page_size=100):
+    def fetch_raw_reviews(self, service, place_id_handler, page_size=100):
         # get account identifier
         account_list = service.accounts().list().execute()
         # in almost all cases one only has access to one account
@@ -131,9 +131,12 @@
         review_list = service.accounts().locations().reviews().list(
             parent=location,
             pageSize=page_size).execute()
-        yield from review_list['reviews']
+        yield from [
+            {**review, 'placeId': place_id}
+            for review
+            in review_list['reviews']
+        ]
         total_reviews = review_list['totalReviewCount']
-<<<<<<< HEAD
 
         for next_page_token in self.loop_verbose(
                 while_fun=lambda: 'nextPageToken' in review_list,
@@ -148,39 +151,16 @@
                 parent=location,
                 pageSize=page_size,
                 pageToken=next_page_token).execute()
-            yield from review_list['reviews']
+            yield from [
+                {**review, 'placeId': place_id}
+                for review
+                in review_list['reviews']
+            ]
 
             if self.minimal_mode:
                 review_list.pop('nextPageToken')
-=======
-        try:
-            print(
-                f"Fetched {len(reviews)} out of {total_reviews} reviews",
-                end='', flush=True)
-
-            while 'nextPageToken' in review_list:
-                """
-                TODO: optimize by requesting the latest review from DB rather
-                than fetching more pages once that one is found
-                """
-                next_page_token = review_list['nextPageToken']
-                review_list = service.accounts().locations().reviews().list(
-                    parent=location,
-                    pageSize=page_size,
-                    pageToken=next_page_token).execute()
-                reviews = reviews + review_list['reviews']
-                print(
-                    f"\rFetched {len(reviews)} out of {total_reviews} reviews",
-                    end='', flush=True)
-
-                if self.minimal_mode:
-                    review_list.pop('nextPageToken')
-        finally:
-            print()
-        return place_id, reviews
->>>>>>> d1f4b530
-
-    def extract_reviews(self, place_id, raw_reviews) -> pd.DataFrame:
+
+    def extract_reviews(self, raw_reviews) -> pd.DataFrame:
         extracted_reviews = []
         for raw in raw_reviews:
             extracted = dict()
@@ -190,6 +170,7 @@
             extracted['text'] = None
             extracted['text_english'] = None
             extracted['language'] = None
+            extracted['place_id'] = raw['placeId']
 
             raw_comment = raw.get('comment', None)
             if raw_comment:
@@ -226,6 +207,4 @@
                     extracted['language'] = "other"
 
             extracted_reviews.append(extracted)
-        df = pd.DataFrame(extracted_reviews)
-        df['place_id'] = place_id
-        return df+        return pd.DataFrame(extracted_reviews)