import json
import logging
import sys

import googleapiclient.discovery
import luigi
import oauth2client.client
import os
import pandas as pd
from oauth2client.file import Storage

from csv_to_db import CsvToDb
from data_preparation_task import DataPreparationTask

logger = logging.getLogger('luigi-interface')


class GoogleMapsReviewsToDB(CsvToDb):

    table = 'google_maps_review'

    columns = [
        ('google_maps_review_id', 'TEXT'),
        ('post_date', 'DATE'),
        ('rating', 'INT'),
        ('text', 'TEXT'),
        ('text_english', 'TEXT'),
        ('language', 'TEXT')
    ]

    primary_key = 'google_maps_review_id'

    def requires(self):
        return FetchGoogleMapsReviews()


class GoogleMapsReviewsToDB(CsvToDb):
    minimal = luigi.parameter.BoolParameter(default=False)

    table = 'google_maps_review'

    columns = [
        ('google_maps_review_id', 'TEXT'),
        ('date', 'DATE'),
        ('rating', 'INT'),
        ('text', 'TEXT'),
        ('text_english', 'TEXT'),
        ('language', 'TEXT')
    ]

    primary_key = 'google_maps_review_id'

    def requires(self):
        return FetchGoogleMapsReviews(minimal=self.minimal)


class FetchGoogleMapsReviews(DataPreparationTask):
    minimal = luigi.parameter.BoolParameter(default=False)

    # secret_files is a folder mounted from /etc/secrets via docker-compose
    token_cache = luigi.Parameter(
        default='secret_files/google_gmb_credential_cache.json')
    client_secret = luigi.Parameter(
        default='secret_files/google_gmb_client_secret.json')
    is_interactive = luigi.BoolParameter(default=sys.stdin.isatty())
    scopes = ['https://www.googleapis.com/auth/business.manage']
    google_gmb_discovery_url = ('https://developers.google.com/my-business/'
                                'samples/mybusiness_google_rest_v4p5.json')

    api_service_name = 'mybusiness'
    api_version = 'v4'

    stars_dict = dict({  # google returns rating as a string
        'STAR_RATING_UNSPECIFIED': None,
        'ONE': 1,
        'TWO': 2,
        'THREE': 3,
        'FOUR': 4,
        'FIVE': 5
    })

    def output(self):
        return luigi.LocalTarget(
            'output/google_maps/maps_reviews.csv', format=luigi.format.UTF8)

    def run(self) -> None:
        logger.info("loading credentials...")
        credentials = self.load_credentials()
        logger.info("creating service...")
        service = self.load_service(credentials)
        logger.info("fetching reviews...")
        raw_reviews = self.fetch_raw_reviews(service)
        logger.info("extracting reviews...")
        reviews_df = self.extract_reviews(raw_reviews)
        logger.info("success! writing...")

        with self.output().open('w') as output_file:
            reviews_df.to_csv(output_file, index=False)

    """
    uses oauth2 to authenticate with google, also caches credentials
    requires no login action if you have a valid cache
    """

    def load_credentials(self) -> oauth2client.client.Credentials:
        storage = Storage(self.token_cache)
        credentials = storage.get()

        # Access token missing or invalid, we need to require a new one
        if credentials is None:
            if not self.is_interactive:
                raise Exception(
                    ("ERROR: No valid credentials for google maps access and "
                     "no interactive shell to perform login, aborting!"))
            with open(self.client_secret) as client_secret:
                secret = json.load(client_secret)['installed']
            flow = oauth2client.client.OAuth2WebServerFlow(
                secret['client_id'],
                secret['client_secret'],
                self.scopes,
                secret['redirect_uris'][0])
            authorize_url = flow.step1_get_authorize_url()
            logger.warning("Go to the following link in your browser: "
                           f"{authorize_url}")
            code = input("Enter verification code: ").strip()
            credentials = flow.step2_exchange(code)
            storage.put(credentials)

        return credentials

    def load_service(self, credentials) -> googleapiclient.discovery.Resource:
        return googleapiclient.discovery.build(
            self.api_service_name,
            self.api_version,
            credentials=credentials,
            discoveryServiceUrl=self.google_gmb_discovery_url)

    """
    the google-api is based on resources that contain other resources
    an authenticated user has account(s), an accounts contains locations and a
    location contains reviews (which we need to request one  by one)
    """

    def fetch_raw_reviews(self, service, page_size=100):
        # get account identifier
        account_list = service.accounts().list().execute()
        # in almost all cases one only has access to one account
        account = account_list['accounts'][0]['name']

        # get location identifier of the first location
        # available to this account
        # it seems like this identifier is unique per user
        location_list = service.accounts().locations()\
            .list(parent=account).execute()
        if len(location_list['locations']) == 0:
            raise Exception(
                ("ERROR: This user seems to not have access to any google "
                 "location, unable to fetch reviews"))
        location = location_list['locations'][0]['name']

        # get reviews for that location
        reviews = []
        review_list = service.accounts().locations().reviews().list(
            parent=location,
            pageSize=page_size).execute()
        reviews = reviews + review_list['reviews']
        total_reviews = review_list['totalReviewCount']
        try:
            print(
                f"Fetched {len(reviews)} out of {total_reviews} reviews",
                end='', flush=True)

            while 'nextPageToken' in review_list:
                """
                TODO: optimize by requesting the latest review from DB rather
                than fetching more pages once that one is found
                """
                next_page_token = review_list['nextPageToken']
                review_list = service.accounts().locations().reviews().list(
                    parent=location,
                    pageSize=page_size,
                    pageToken=next_page_token).execute()
                reviews = reviews + review_list['reviews']
                print(
                    f"\rFetched {len(reviews)} out of {total_reviews} reviews",
                    end='', flush=True)

<<<<<<< HEAD
                if self.minimal:
=======
                if os.environ['MINIMAL'] == 'True':
>>>>>>> 5ff51e6a
                    review_list.pop('nextPageToken')
        finally:
            print()
        return reviews

    def extract_reviews(self, raw_reviews) -> pd.DataFrame:
        extracted_reviews = []
        for raw in raw_reviews:
            extracted = dict()
            extracted['google_maps_review_id'] = raw['reviewId']
            extracted['date'] = raw['createTime']
            extracted['rating'] = self.stars_dict[raw['starRating']]
            extracted['text'] = None
            extracted['text_english'] = None
            extracted['language'] = None

            raw_comment = raw.get('comment', None)
            if (raw_comment):
                # this assumes possibly unintended behavior of Google's API
                # see for details:
                # https://gitlab.hpi.de/bp-barberini/bp-barberini/issues/79
                # We want to keep both original and english translation)

                # english reviews are as is; (Original) may be part of the text
                if ("(Translated by Google)" not in raw_comment):
                    extracted['text'] = raw_comment
                    extracted['text_english'] = raw_comment
                    extracted['language'] = "english"

                # german reviews have this format:
                #   [german review]\n\n
                #   (Translated by Google)\n[english translation]
                elif ("(Original)" not in raw_comment and
                        "(Translated by Google)" in raw_comment):
                    parts = raw_comment.split("(Translated by Google)")
                    extracted['text'] = parts[0].strip()
                    extracted['text_english'] = parts[1].strip()
                    extracted['language'] = "german"

                # other reviews have this format:
                #   (Translated by Google)[english translation]\n\n
                #   (Original)\n[original review]
                else:
                    extracted['text'] = raw_comment.split(
                        "(Original)")[1].strip()
                    extracted['text_english'] = raw_comment.split(
                        "(Original)")[0].split(
                        "(Translated by Google)")[1].strip()
                    extracted['language'] = "other"

            extracted_reviews.append(extracted)
        return pd.DataFrame(extracted_reviews)<|MERGE_RESOLUTION|>--- conflicted
+++ resolved
@@ -34,28 +34,7 @@
         return FetchGoogleMapsReviews()
 
 
-class GoogleMapsReviewsToDB(CsvToDb):
-    minimal = luigi.parameter.BoolParameter(default=False)
-
-    table = 'google_maps_review'
-
-    columns = [
-        ('google_maps_review_id', 'TEXT'),
-        ('date', 'DATE'),
-        ('rating', 'INT'),
-        ('text', 'TEXT'),
-        ('text_english', 'TEXT'),
-        ('language', 'TEXT')
-    ]
-
-    primary_key = 'google_maps_review_id'
-
-    def requires(self):
-        return FetchGoogleMapsReviews(minimal=self.minimal)
-
-
 class FetchGoogleMapsReviews(DataPreparationTask):
-    minimal = luigi.parameter.BoolParameter(default=False)
 
     # secret_files is a folder mounted from /etc/secrets via docker-compose
     token_cache = luigi.Parameter(
@@ -185,11 +164,7 @@
                     f"\rFetched {len(reviews)} out of {total_reviews} reviews",
                     end='', flush=True)
 
-<<<<<<< HEAD
-                if self.minimal:
-=======
                 if os.environ['MINIMAL'] == 'True':
->>>>>>> 5ff51e6a
                     review_list.pop('nextPageToken')
         finally:
             print()
