import datetime as dt
import json

import luigi
import pandas as pd
import twitterscraper as ts
from luigi.format import UTF8

from csv_to_db import CsvToDb
from data_preparation_task import DataPreparationTask
from museum_facts import MuseumFacts
from set_db_connection_options import set_db_connection_options


class FetchTwitter(luigi.Task):

    def __init__(self, *args, **kwargs):
        super().__init__(*args, **kwargs)
        set_db_connection_options(self)

    query = luigi.Parameter(default="museumbarberini")
    min_timestamp = luigi.DateParameter(default=dt.date(2015, 1, 1))
    max_timestamp = luigi.DateParameter(
        default=dt.date.today() + dt.timedelta(days=1))

    def output(self):
        return luigi.LocalTarget("output/twitter/raw_tweets.csv", format=UTF8)

    def run(self):

        tweets = ts.query_tweets(
            self.query,
            begindate=self.min_timestamp,
            enddate=self.max_timestamp)
        df = pd.DataFrame([tweet.__dict__ for tweet in tweets])
        df = df.drop_duplicates(subset=["tweet_id"])
        with self.output().open('w') as output_file:
            df.to_csv(output_file, index=False, header=True)


class ExtractTweets(DataPreparationTask):

    def requires(self):
        yield MuseumFacts()
        yield FetchTwitter()

    def run(self):
        with self.input()[1].open('r') as input_file:
            df = pd.read_csv(
                input_file,
                dtype={
                    'user_id': str,
                    'tweet_id': str,
                    'parent_tweet_id': str
                    })
        # pandas would by default store them as int64 or float64
        df = df.filter([
            'user_id',
            'tweet_id',
            'text',
            'parent_tweet_id',
            'timestamp'])
        df.columns = [
            'user_id',
            'tweet_id',
            'text',
            'response_to',
            'post_date']
        df['is_from_barberini'] = df['user_id'] == self.museum_user_id()
        df = df.drop_duplicates()
        with self.output().open('w') as output_file:
            df.to_csv(output_file, index=False, header=True)

    def output(self):
        return luigi.LocalTarget("output/twitter/tweets.csv", format=UTF8)

    def museum_user_id(self):
        with self.input()[0].open('r') as facts_file:
            facts = json.load(facts_file)
        return facts['ids']['twitter']['userId']


<<<<<<< HEAD
class ExtractPerformanceTweets(DataPreparationTask):

    def _requires(self):
        return luigi.task.flatten([
            TweetsToDB(),
            super()._requires()
        ])

=======
class ExtractTweetPerformance(luigi.Task):
>>>>>>> 693cfbde
    def requires(self):
        return FetchTwitter()

    def run(self):
        with self.input().open('r') as input_file:
            df = pd.read_csv(input_file)
        df = df.filter(['tweet_id', 'likes', 'retweets', 'replies'])
        current_timestamp = dt.datetime.now().strftime("%Y-%m-%d %H:%M:%S")
        df['timestamp'] = current_timestamp

        df = self.ensure_foreign_keys(df)

        with self.output().open('w') as output_file:
            df.to_csv(output_file, index=False, header=True)

    def output(self):
        return luigi.LocalTarget(
            "output/twitter/performance_tweets.csv", format=UTF8)


class TweetsToDB(CsvToDb):

    table = "tweet"

    columns = [
        ("user_id", "TEXT"),
        ("tweet_id", "TEXT"),
        ("text", "TEXT"),
        ("response_to", "TEXT"),
        ("post_date", "DATE"),
        ("is_from_barberini", "BOOL")
    ]

    primary_key = 'tweet_id'

    def requires(self):
        return ExtractTweets()


class TweetPerformanceToDB(CsvToDb):

    table = "tweet_performance"

    columns = [
        ("tweet_id", "TEXT"),
        ("likes", "INT"),
        ("retweets", "INT"),
        ("replies", "INT"),
        ("timestamp", "TIMESTAMP")
    ]

    primary_key = ('tweet_id', 'timestamp')

    foreign_keys = [
        {
            "origin_column": "tweet_id",
            "target_table": "tweet",
            "target_column": "tweet_id"
        }
    ]

    def requires(self):
<<<<<<< HEAD
        return ExtractPerformanceTweets(
            foreign_keys=self.foreign_keys)
=======
        return ExtractTweetPerformance()
>>>>>>> 693cfbde
<|MERGE_RESOLUTION|>--- conflicted
+++ resolved
@@ -80,8 +80,7 @@
         return facts['ids']['twitter']['userId']
 
 
-<<<<<<< HEAD
-class ExtractPerformanceTweets(DataPreparationTask):
+class ExtractTweetPerformance(luigi.Task):
 
     def _requires(self):
         return luigi.task.flatten([
@@ -89,9 +88,6 @@
             super()._requires()
         ])
 
-=======
-class ExtractTweetPerformance(luigi.Task):
->>>>>>> 693cfbde
     def requires(self):
         return FetchTwitter()
 
@@ -154,9 +150,5 @@
     ]
 
     def requires(self):
-<<<<<<< HEAD
-        return ExtractPerformanceTweets(
-            foreign_keys=self.foreign_keys)
-=======
-        return ExtractTweetPerformance()
->>>>>>> 693cfbde
+        return ExtractTweetPerformance(
+            foreign_keys=self.foreign_keys)