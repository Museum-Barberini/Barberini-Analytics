import json
import luigi
import os
import pandas as pd
import random
import requests

from itertools import chain

from csv_to_db import CsvToDb
from data_preparation_task import DataPreparationTask
from museum_facts import MuseumFacts


class GooglePlaystoreReviewsToDB(CsvToDb):
<<<<<<< HEAD
    minimal = luigi.parameter.BoolParameter(default=False)
=======
>>>>>>> 5ff51e6a

    table = 'gplay_review'

    columns = [
        ('playstore_review_id', 'TEXT'),
        ('text', 'TEXT'),
        ('rating', 'INT'),
        ('app_version', 'TEXT'),
        ('thumbs_up', 'INT'),
        ('title', 'TEXT'),
<<<<<<< HEAD
        ('date', 'TIMESTAMP')
=======
        ('post_date', 'TIMESTAMP')
>>>>>>> 5ff51e6a
    ]

    primary_key = 'playstore_review_id'

    def requires(self):
<<<<<<< HEAD
        return FetchGplayReviews(minimal=self.minimal)
=======
        return FetchGplayReviews()
>>>>>>> 5ff51e6a


class FetchGplayReviews(DataPreparationTask):
    minimal = luigi.parameter.BoolParameter(default=False)

    def __init__(self, *args, **kwargs):
        super().__init__(*args, **kwargs)
        self.url = None

    def requires(self):
        return MuseumFacts()

    def output(self):
        return luigi.LocalTarget(
            'output/gplay_reviews.csv', format=luigi.format.UTF8)

    def run(self):

        print('Fetching Gplay reviews..')
        reviews = self.fetch_all()
        reviews = self.convert_to_right_output_format(reviews)

        print('Saving Gplay reviews')
        with self.output().open('w') as output_file:
            reviews.to_csv(output_file, index=False)

    def fetch_all(self):

        # Different languages have different reviews. Iterate over
        # the language codes to fetch all reviews.
        language_codes = self.get_language_codes()
<<<<<<< HEAD
        if self.minimal:
=======
        if os.environ['MINIMAL'] == 'True':
>>>>>>> 5ff51e6a
            random_num = random.randint(0, len(language_codes) - 2)
            language_codes = language_codes[random_num:random_num + 2]

        reviews_nested = [
            self.fetch_for_language(language_code)
            for language_code in language_codes
        ]
        reviews_flattened = list(chain.from_iterable(reviews_nested))
        reviews_df = pd.DataFrame(
            reviews_flattened,
            columns=['id', 'date', 'score', 'text',
                     'title', 'thumbsUp', 'version']
        )
        return reviews_df.drop_duplicates()

    def get_language_codes(self):
        language_codes_df = pd.read_csv('src/gplay/language_codes_gplay.csv')
        return language_codes_df['code'].to_list()

    def fetch_for_language(self, language_code):
        """
        Request reviews for a specific language from the webserver that
        serves the gplay api.

        Note: If the language_code is not supported, the gplay api returns
        english reviews.
        """

        response = requests.get(
            url=self.get_url(),
            params={
                'lang': language_code,
                # num: max number of reviews to be fetched. We want all reviews
                'num': 1000000
            }
        )
        # task should fail if request is not successful
        response.raise_for_status()

        reviews = response.json()['results']

        # only return the values we want to keep
        keep_values = ['id', 'date', 'score',
                       'text', 'title', 'thumbsUp', 'version']
        reviews_reduced = [
            {key: r[key] for key in keep_values} for r in reviews
        ]

        return reviews_reduced

    def get_url(self):
        """
        The webserver that serves the gplay api runs in a different
        container.The container name is user specific:
            [CONTAINER_USER]-gplay-api
        Note that the container name and the CONTAINER_USER
        environment variable are set in the docker-compose.yml.
        """

        if self.url:
            return self.url

        user = os.getenv('CONTAINER_USER')
        app_id = self.get_app_id()
        self.url = f'http://{user}-gplay-api:3000/api/apps/{app_id}/reviews'
        return self.url

    def get_app_id(self):
        with self.input().open('r') as facts_file:
            facts = json.load(facts_file)
            app_id = facts['ids']['gplay']['appId']
        return app_id

    def convert_to_right_output_format(self, reviews):
        """
        Make sure that the review dataframe fits the format expected by
        GooglePlaystoreReviewsToDB. Rename and reorder columns, set data
        types explicitly.
        """

        reviews = reviews.rename(columns={
            'id': 'playstore_review_id',
            'score': 'rating',
            'version': 'app_version',
            'thumbsUp': 'likes'
        })
        reviews = reviews[['playstore_review_id', 'text', 'rating',
                           'app_version', 'likes', 'title', 'date']]
        reviews = reviews.astype({
            'playstore_review_id': str,
            'text': str,
            'rating': int,
            'app_version': str,
            'likes': int,
            'title': str,
            'date': str
        })
        return reviews<|MERGE_RESOLUTION|>--- conflicted
+++ resolved
@@ -13,10 +13,6 @@
 
 
 class GooglePlaystoreReviewsToDB(CsvToDb):
-<<<<<<< HEAD
-    minimal = luigi.parameter.BoolParameter(default=False)
-=======
->>>>>>> 5ff51e6a
 
     table = 'gplay_review'
 
@@ -27,25 +23,16 @@
         ('app_version', 'TEXT'),
         ('thumbs_up', 'INT'),
         ('title', 'TEXT'),
-<<<<<<< HEAD
-        ('date', 'TIMESTAMP')
-=======
         ('post_date', 'TIMESTAMP')
->>>>>>> 5ff51e6a
     ]
 
     primary_key = 'playstore_review_id'
 
     def requires(self):
-<<<<<<< HEAD
-        return FetchGplayReviews(minimal=self.minimal)
-=======
         return FetchGplayReviews()
->>>>>>> 5ff51e6a
 
 
 class FetchGplayReviews(DataPreparationTask):
-    minimal = luigi.parameter.BoolParameter(default=False)
 
     def __init__(self, *args, **kwargs):
         super().__init__(*args, **kwargs)
@@ -73,11 +60,7 @@
         # Different languages have different reviews. Iterate over
         # the language codes to fetch all reviews.
         language_codes = self.get_language_codes()
-<<<<<<< HEAD
-        if self.minimal:
-=======
         if os.environ['MINIMAL'] == 'True':
->>>>>>> 5ff51e6a
             random_num = random.randint(0, len(language_codes) - 2)
             language_codes = language_codes[random_num:random_num + 2]
 
