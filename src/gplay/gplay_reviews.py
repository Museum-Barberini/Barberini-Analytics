--- conflicted
+++ resolved
@@ -16,22 +16,6 @@
 
     table = 'gplay_review'
 
-<<<<<<< HEAD
-    columns = [
-        ('app_id', 'TEXT'),
-        ('playstore_review_id', 'TEXT'),
-        ('text', 'TEXT'),
-        ('rating', 'INT'),
-        ('app_version', 'TEXT'),
-        ('thumbs_up', 'INT'),
-        ('title', 'TEXT'),
-        ('post_date', 'TIMESTAMP')
-    ]
-
-    primary_key = 'app_id', 'playstore_review_id'
-
-=======
->>>>>>> 9afbc73b
     def requires(self):
         return FetchGplayReviews()
 
