--- conflicted
+++ resolved
@@ -17,32 +17,19 @@
     def __init__(self, *args, **kwargs):
         super().__init__(*args, **kwargs)
         set_db_connection_options(self)
-<<<<<<< HEAD
-    
+
     def requires(self):
         return MuseumFacts()
-    
-=======
 
->>>>>>> 7928f7e7
     def output(self):
         return luigi.LocalTarget("output/facebook/fb_posts.csv", format=UTF8)
 
     def run(self):
-<<<<<<< HEAD
         access_token = os.environ['FB_ACCESS_TOKEN']
         with self.input().open('r') as facts_file:
             facts = json.load(facts_file)
         page_id = facts['ids']['facebook']['pageId']
-        
-=======
 
-        access_token = os.environ['FB_ACCESS_TOKEN']
-        with open('data/barberini-facts.json') as facts_json:
-            barberini_facts = json.load(facts_json)
-            page_id = barberini_facts['ids']['facebook']['pageId']
-
->>>>>>> 7928f7e7
         posts = []
 
         url = (f"https://graph.facebook.com/{page_id}/posts?access_token="
@@ -180,8 +167,7 @@
     ]
 
     primary_key = ('fb_post_id', 'time_stamp')
-<<<<<<< HEAD
-    
+
     foreign_keys = [
             {
                 "origin_column": "fb_post_id",
@@ -189,14 +175,6 @@
                 "target_column": "fb_post_id"
             }
         ]
-    
-=======
 
-    foreign_keys = [{
-        "origin_column": "fb_post_id",
-        "target_table": "fb_post",
-        "target_column": "fb_post_id"}]
-
->>>>>>> 7928f7e7
     def requires(self):
         return FetchFbPostPerformance()