--- conflicted
+++ resolved
@@ -225,81 +225,6 @@
             df = pd.DataFrame([perf for perf in performances])
             df.to_csv(output_file, index=False, header=True)
 
-<<<<<<< HEAD
-    def try_request_multiple_times(self, url, request_args):
-        """
-        Not all requests to the facebook api are successful. To allow
-        some requests to fail (mainly: to time out), request the api up
-        to four times.
-        """
-        for _ in range(3):
-            try:
-                response = requests.get(url, request_args, timeout=60)
-                if response.ok:
-                    # If response is not okay, we usually get a 400 status code
-                    return response
-            except Exception as e:
-                print(
-                    "An Error occured requesting the Facebook api.\n"
-                    "Trying to request the api again.\n"
-                    f"error message: {e}"
-                )
-        return requests.get(url, request_args, timeout=100)
-=======
-
-class FbPostsToDB(CsvToDb):
-
-    table = 'fb_post'
-
-    columns = [
-        ('post_date', 'TIMESTAMP'),
-        ('text', 'TEXT'),
-        ('fb_post_id', 'TEXT')
-    ]
-
-    primary_key = 'fb_post_id'
-
-    def requires(self):
-        return FetchFbPosts()
-
-
-class FbPostPerformanceToDB(CsvToDb):
-
-    table = 'fb_post_performance'
-
-    columns = [
-        ('fb_post_id', 'TEXT'),
-        ('time_stamp', 'TIMESTAMP'),
-        ('react_like', 'INT'),
-        ('react_love', 'INT'),
-        ('react_wow', 'INT'),
-        ('react_haha', 'INT'),
-        ('react_sorry', 'INT'),
-        ('react_anger', 'INT'),
-        ('likes', 'INT'),
-        ('shares', 'INT'),
-        ('comments', 'INT'),
-        ('video_clicks', 'INT'),
-        ('link_clicks', 'INT'),
-        ('other_clicks', 'INT'),
-        ('negative_feedback', 'INT'),
-        ('paid_impressions', 'INT')
-    ]
-
-    primary_key = ('fb_post_id', 'time_stamp')
-
-    foreign_keys = [
-            {
-                'origin_column': 'fb_post_id',
-                'target_table': 'fb_post',
-                'target_column': 'fb_post_id'
-            }
-        ]
-
-    def requires(self):
-        return FetchFbPostPerformance(
-            foreign_keys=self.foreign_keys)
-
 
 def try_request_multiple_times(url, **kwargs):
     """
@@ -318,5 +243,4 @@
                 "Trying to request the api again.\n"
                 f"error message: {e}"
             )
-    return requests.get(url, timeout=100, **kwargs)
->>>>>>> ac270cc2
+    return requests.get(url, timeout=100, **kwargs)