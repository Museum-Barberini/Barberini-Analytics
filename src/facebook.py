import datetime as dt
import json
import logging
import os
import sys

import luigi
import pandas as pd
import requests
from luigi.format import UTF8

from csv_to_db import CsvToDb
from data_preparation_task import DataPreparationTask
from museum_facts import MuseumFacts

logger = logging.getLogger('luigi-interface')

API_VER = 'v6.0'
API_BASE = f'https://graph.facebook.com/{API_VER}'


class FbPostsToDB(CsvToDb):

    table = 'fb_post'

    def requires(self):
        return FetchFbPosts()


class FbPostPerformanceToDB(CsvToDb):

    table = 'fb_post_performance'

    def requires(self):
        return FetchFbPostPerformance(table=self.table)


class FetchFbPosts(DataPreparationTask):

    def requires(self):
        return MuseumFacts()

    def output(self):
        return luigi.LocalTarget(
            f'{self.output_dir}/facebook/fb_posts.csv', format=UTF8)

    def run(self):
        with self.input().open('r') as facts_file:
            facts = json.load(facts_file)
        page_id = facts['ids']['facebook']['pageId']

        posts = self.fetch_posts(page_id)
        df = pd.DataFrame(posts)
        df = df.filter(['created_time', 'message', 'id'])
        df.columns = ['post_date', 'text', 'fb_post_id']

<<<<<<< HEAD
        with self.output().open('w') as output_file:
            df.to_csv(output_file, index=False, header=True)

    def fetch_posts(self, page_id):
        url = f'{API_BASE}/{page_id}/feed'
=======
        url = f'{API_BASE}/{page_id}/published_posts?limit=100'
>>>>>>> 81ae9825

        response = try_request_multiple_times(url)
        response_content = response.json()
        yield from response_content['data']

        for url in self.loop_verbose(
                    while_fun=lambda: 'next' in response_content['paging'],
                    item_fun=lambda: response_content['paging']['next'],
                    msg="Fetching facebook page {index}"):
            response = try_request_multiple_times(url)
            response_content = response.json()
            yield from response_content['data']

            if self.minimal_mode:
                response_content['paging'].pop('next')

        logger.info("Fetching of facebook posts completed")


class FetchFbPostPerformance(DataPreparationTask):
    timespan = luigi.parameter.TimeDeltaParameter(
        default=dt.timedelta(days=60),
        description="For how much time posts should be fetched")

    # Override the default timeout of 10 minutes to allow
    # FetchFbPostPerformance to take up to 20 minutes.
    worker_timeout = 1200

    def _requires(self):
        return luigi.task.flatten([
            FbPostsToDB(),
            super()._requires()
        ])

    def requires(self):
        return FetchFbPosts()

    def output(self):
        return luigi.LocalTarget(
            f'{self.output_dir}/facebook/fb_post_performances.csv',
            format=UTF8
        )

    def run(self):
        access_token = os.getenv('FB_ACCESS_TOKEN')

        current_timestamp = dt.datetime.now().strftime("%Y-%m-%d %H:%M:%S")
        earliest_valid_date = (dt.datetime.now()
                               - self.timespan)
        performances = []
        with self.input().open('r') as csv_in:
            df = pd.read_csv(csv_in)

        if self.minimal_mode:
            df = df.head(5)

        invalid_count = 0
        for index in self.iter_verbose(
                df.index,
                msg="Fetching performance data for FB post {index}/{size}"):
            post_id = df['fb_post_id'][index]
            post_date = dt.datetime.strptime(
                df['post_date'][index],
                '%Y-%m-%dT%H:%M:%S+%f')
            if post_date < earliest_valid_date:
                continue

            logger.debug(
                f"Loading performance data for FB post {str(post_id)}")

            url = f'{API_BASE}/{post_id}/insights'
            metrics = [
                'post_reactions_by_type_total',
                'post_activity_by_action_type',
                'post_clicks_by_type',
                'post_negative_feedback',
                'post_impressions_paid',
                'post_impressions',
                'post_impressions_unique'  # "reach"
            ]
            request_args = {
                'params': {'metric': ','.join(metrics)},
                'headers': {'Authorization': 'Bearer ' + access_token}
            }

            response = try_request_multiple_times(url, **request_args)

            if response.status_code == 400:
                invalid_count += 1
                continue

            response.raise_for_status()  # in case of another error

            response_content = response.json()

            post_perf = dict()
            post_perf['fb_post_id'] = post_id
            post_perf['time_stamp'] = current_timestamp

            # Reactions
            reactions = response_content['data'][0]['values'][0]['value']
            post_perf['react_like'] = int(reactions.get('like', 0))
            post_perf['react_love'] = int(reactions.get('love', 0))
            post_perf['react_wow'] = int(reactions.get('wow', 0))
            post_perf['react_haha'] = int(reactions.get('haha', 0))
            post_perf['react_sorry'] = int(reactions.get('sorry', 0))
            post_perf['react_anger'] = int(reactions.get('anger', 0))

            # Activity
            activity = response_content['data'][1]['values'][0]['value']
            post_perf['likes'] = int(activity.get('like', 0))
            post_perf['shares'] = int(activity.get('share', 0))
            post_perf['comments'] = int(activity.get('comment', 0))

            # Clicks
            clicks = response_content['data'][2]['values'][0]['value']
            post_perf['video_clicks'] = int(clicks.get('video play', 0))
            post_perf['link_clicks'] = int(clicks.get('link clicks', 0))
            post_perf['other_clicks'] = int(clicks.get('other clicks', 0))

            # negative feedback (only one field)
            post_perf['negative_feedback'] = \
                response_content['data'][3]['values'][0]['value']

            # number of times the post entered a person's screen through
            # paid distribution such as an ad
            post_perf['paid_impressions'] = \
                response_content['data'][4]['values'][0]['value']

            post_perf['post_impressions'] = \
                response_content['data'][5]['values'][0]['value']

            post_perf['post_impressions_unique'] = \
                response_content['data'][6]['values'][0]['value']

            performances.append(post_perf)
        if invalid_count:
            logger.warning(f"Skipped {invalid_count} posts")

        df = pd.DataFrame(performances)
        df = self.ensure_foreign_keys(df)

        with self.output().open('w') as output_file:
            df.to_csv(output_file, index=False, header=True)


def try_request_multiple_times(url, **kwargs):
    """
    Not all requests to the facebook api are successful. To allow
    some requests to fail (mainly: to time out), request the api up
    to four times.
    """
    headers = kwargs.pop('headers', None)
    if not headers:
        access_token = os.getenv('FB_ACCESS_TOKEN')
        if not access_token:
            raise EnvironmentError("FB Access token is not set")
        headers = {'Authorization': 'Bearer ' + access_token}

    for _ in range(3):
        try:
            response = requests.get(
                url,
                timeout=60,
                headers=headers,
                **kwargs)
            response.raise_for_status()
            return response
        except requests.RequestException as e:
            logger.error(
                "An Error occurred requesting the Facebook API.\n"
                "Trying to request the API again.\n"
                f"Error message: {e}"
            )
    response = requests.get(url, timeout=100, headers=headers, **kwargs)

    # cause clear error instead of trying
    # to process the invalid response
    response.raise_for_status()
    return response<|MERGE_RESOLUTION|>--- conflicted
+++ resolved
@@ -54,15 +54,11 @@
         df = df.filter(['created_time', 'message', 'id'])
         df.columns = ['post_date', 'text', 'fb_post_id']
 
-<<<<<<< HEAD
         with self.output().open('w') as output_file:
             df.to_csv(output_file, index=False, header=True)
 
     def fetch_posts(self, page_id):
-        url = f'{API_BASE}/{page_id}/feed'
-=======
         url = f'{API_BASE}/{page_id}/published_posts?limit=100'
->>>>>>> 81ae9825
 
         response = try_request_multiple_times(url)
         response_content = response.json()
