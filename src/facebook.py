import datetime as dt
import json
import logging
import os
import sys

import luigi
import pandas as pd
import requests
from luigi.format import UTF8

from csv_to_db import CsvToDb
from data_preparation_task import DataPreparationTask
from museum_facts import MuseumFacts

logger = logging.getLogger('luigi-interface')

API_VER = 'v6.0'
API_BASE = f'https://graph.facebook.com/{API_VER}'


class FbPostsToDB(CsvToDb):

    table = 'fb_post'

    def requires(self):
        return FetchFbPosts()


class FbPostPerformanceToDB(CsvToDb):

    table = 'fb_post_performance'

    def requires(self):
        return FetchFbPostPerformance(table=self.table)


class FetchFbPosts(DataPreparationTask):

    def requires(self):
        return MuseumFacts()

    def output(self):
        return luigi.LocalTarget(
            f'{self.output_dir}/facebook/fb_posts.csv', format=UTF8)

    def run(self):
        with self.input().open('r') as facts_file:
            facts = json.load(facts_file)
        page_id = facts['ids']['facebook']['pageId']

        posts = self.fetch_posts(page_id)
        df = pd.DataFrame(posts)
        df = df.filter(['created_time', 'message', 'id'])
        df.columns = ['post_date', 'text', 'fb_post_id']

        with self.output().open('w') as output_file:
            df.to_csv(output_file, index=False, header=True)

    def fetch_posts(self, page_id):
        url = f'{API_BASE}/{page_id}/published_posts?limit=100'

        response = try_request_multiple_times(url)
        response_content = response.json()
        yield from response_content['data']

        for url in self.loop_verbose(
                    while_fun=lambda: 'next' in response_content['paging'],
                    item_fun=lambda: response_content['paging']['next'],
                    msg="Fetching facebook page {index}"):
            response = try_request_multiple_times(url)
            response_content = response.json()
            yield from response_content['data']

            if self.minimal_mode:
                response_content['paging'].pop('next')

        logger.info("Fetching of facebook posts completed")

<<<<<<< HEAD
=======
        with self.output().open('w') as output_file:
            df = pd.DataFrame([post for post in posts])
            fb_post_ids = df['id'].str.split('_', n=1, expand=True)
            df = df.filter(['created_time', 'message'])
            df = fb_post_ids.join(df)
            df.columns = ['page_id', 'post_id', 'post_date', 'text']
            df.to_csv(output_file, index=False, header=True)

>>>>>>> d1f4b530

class FetchFbPostPerformance(DataPreparationTask):
    timespan = luigi.parameter.TimeDeltaParameter(
        default=dt.timedelta(days=60),
        description="For how much time posts should be fetched")

    # Override the default timeout of 10 minutes to allow
    # FetchFbPostPerformance to take up to 20 minutes.
    worker_timeout = 1200

    def _requires(self):
        return luigi.task.flatten([
            FbPostsToDB(),
            super()._requires()
        ])

    def requires(self):
        return FetchFbPosts()

    def output(self):
        return luigi.LocalTarget(
            f'{self.output_dir}/facebook/fb_post_performances.csv',
            format=UTF8
        )

    def run(self):
        access_token = os.getenv('FB_ACCESS_TOKEN')

        current_timestamp = dt.datetime.now().strftime("%Y-%m-%d %H:%M:%S")
        minimum_relevant_date = dt.datetime.now() - self.timespan
        performances = []
        with self.input().open('r') as csv_in:
            df = pd.read_csv(csv_in)

        if self.minimal_mode:
            df = df.head(5)

        invalid_count = 0
<<<<<<< HEAD
        for index in self.iter_verbose(
                df.index,
                msg="Fetching performance data for FB post {index}/{size}"):
            post_id = df['fb_post_id'][index]
=======
        for index in df.index:
            page_id, post_id = df['page_id'][index], df['post_id'][index]
            fb_post_id = f'{page_id}_{post_id}'
>>>>>>> d1f4b530
            post_date = dt.datetime.strptime(
                df['post_date'][index],
                '%Y-%m-%dT%H:%M:%S+%f')
            if post_date < minimum_relevant_date:
                continue

<<<<<<< HEAD
            logger.debug(
                f"Loading performance data for FB post {str(post_id)}")
=======
            logger.info(
                f"Loading performance data for FB post {fb_post_id}")
>>>>>>> d1f4b530

            url = f'{API_BASE}/{fb_post_id}/insights'
            metrics = [
                'post_reactions_by_type_total',
                'post_activity_by_action_type',
                'post_clicks_by_type',
                'post_negative_feedback',
                'post_impressions_paid',
                'post_impressions',
                'post_impressions_unique'  # "reach"
            ]

            response = try_request_multiple_times(
                url,
                params={'metric': ','.join(metrics)},
                headers={'Authorization': 'Bearer ' + access_token}
            )
            if response.status_code == 400:
                invalid_count += 1
                continue
            response.raise_for_status()  # in case of another error
            response_content = response.json()

            post_perf = {
                'page_id': page_id,
                'post_id': post_id,
                'time_stamp': current_timestamp,
            }

            # Reactions
            reactions = response_content['data'][0]['values'][0]['value']
            post_perf['react_like'] = int(reactions.get('like', 0))
            post_perf['react_love'] = int(reactions.get('love', 0))
            post_perf['react_wow'] = int(reactions.get('wow', 0))
            post_perf['react_haha'] = int(reactions.get('haha', 0))
            post_perf['react_sorry'] = int(reactions.get('sorry', 0))
            post_perf['react_anger'] = int(reactions.get('anger', 0))

            # Activity
            activity = response_content['data'][1]['values'][0]['value']
            post_perf['likes'] = int(activity.get('like', 0))
            post_perf['shares'] = int(activity.get('share', 0))
            post_perf['comments'] = int(activity.get('comment', 0))

            # Clicks
            clicks = response_content['data'][2]['values'][0]['value']
            post_perf['video_clicks'] = int(clicks.get('video play', 0))
            post_perf['link_clicks'] = int(clicks.get('link clicks', 0))
            post_perf['other_clicks'] = int(clicks.get('other clicks', 0))

            # negative feedback (only one field)
            post_perf['negative_feedback'] = \
                response_content['data'][3]['values'][0]['value']

            # number of times the post entered a person's screen through
            # paid distribution such as an ad
            post_perf['paid_impressions'] = \
                response_content['data'][4]['values'][0]['value']

            post_perf['post_impressions'] = \
                response_content['data'][5]['values'][0]['value']

            post_perf['post_impressions_unique'] = \
                response_content['data'][6]['values'][0]['value']

            performances.append(post_perf)
        if invalid_count:
            logger.warning(f"Skipped {invalid_count} posts")

        df = pd.DataFrame(performances)
        df = self.ensure_foreign_keys(df)

        with self.output().open('w') as output_file:
            df.to_csv(output_file, index=False, header=True)


def try_request_multiple_times(url, **kwargs):
    """
    Not all requests to the facebook api are successful. To allow
    some requests to fail (mainly: to time out), request the api up
    to four times.
    """
    headers = kwargs.pop('headers', None)
    if not headers:
        access_token = os.getenv('FB_ACCESS_TOKEN')
        if not access_token:
            raise EnvironmentError("FB Access token is not set")
        headers = {'Authorization': 'Bearer ' + access_token}

    for _ in range(3):
        try:
            response = requests.get(
                url,
                timeout=60,
                headers=headers,
                **kwargs)
            response.raise_for_status()
            return response
        except requests.RequestException as e:
            logger.error(
                "An Error occurred requesting the Facebook API.\n"
                "Trying to request the API again.\n"
                f"Error message: {e}"
            )
    response = requests.get(url, timeout=100, headers=headers, **kwargs)

    # cause clear error instead of trying
    # to process the invalid response
    response.raise_for_status()
    return response<|MERGE_RESOLUTION|>--- conflicted
+++ resolved
@@ -50,9 +50,7 @@
         page_id = facts['ids']['facebook']['pageId']
 
         posts = self.fetch_posts(page_id)
-        df = pd.DataFrame(posts)
-        df = df.filter(['created_time', 'message', 'id'])
-        df.columns = ['post_date', 'text', 'fb_post_id']
+        df = self.transform_posts(posts)
 
         with self.output().open('w') as output_file:
             df.to_csv(output_file, index=False, header=True)
@@ -77,17 +75,13 @@
 
         logger.info("Fetching of facebook posts completed")
 
-<<<<<<< HEAD
-=======
-        with self.output().open('w') as output_file:
-            df = pd.DataFrame([post for post in posts])
-            fb_post_ids = df['id'].str.split('_', n=1, expand=True)
-            df = df.filter(['created_time', 'message'])
-            df = fb_post_ids.join(df)
-            df.columns = ['page_id', 'post_id', 'post_date', 'text']
-            df.to_csv(output_file, index=False, header=True)
-
->>>>>>> d1f4b530
+    def transform_posts(self, posts):
+        df = pd.DataFrame(posts)
+        fb_post_ids = df['id'].str.split('_', n=1, expand=True)
+        df = df.filter(['created_time', 'message'])
+        df = fb_post_ids.join(df)
+        df.columns = ['page_id', 'post_id', 'post_date', 'text']
+
 
 class FetchFbPostPerformance(DataPreparationTask):
     timespan = luigi.parameter.TimeDeltaParameter(
@@ -126,29 +120,19 @@
             df = df.head(5)
 
         invalid_count = 0
-<<<<<<< HEAD
         for index in self.iter_verbose(
                 df.index,
                 msg="Fetching performance data for FB post {index}/{size}"):
-            post_id = df['fb_post_id'][index]
-=======
-        for index in df.index:
             page_id, post_id = df['page_id'][index], df['post_id'][index]
             fb_post_id = f'{page_id}_{post_id}'
->>>>>>> d1f4b530
             post_date = dt.datetime.strptime(
                 df['post_date'][index],
                 '%Y-%m-%dT%H:%M:%S+%f')
             if post_date < minimum_relevant_date:
                 continue
 
-<<<<<<< HEAD
             logger.debug(
-                f"Loading performance data for FB post {str(post_id)}")
-=======
-            logger.info(
                 f"Loading performance data for FB post {fb_post_id}")
->>>>>>> d1f4b530
 
             url = f'{API_BASE}/{fb_post_id}/insights'
             metrics = [
