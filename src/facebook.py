--- conflicted
+++ resolved
@@ -225,9 +225,6 @@
 
         with self.output().open('w') as output_file:
             df = pd.DataFrame([perf for perf in performances])
-<<<<<<< HEAD
-            df.to_csv(output_file, index=False, header=True)
-=======
             df.to_csv(output_file, index=False, header=True)
 
     def try_request_multiple_times(self, url, request_args):
@@ -248,59 +245,4 @@
                     "Trying to request the api again.\n"
                     f"error message: {e}"
                 )
-        return requests.get(url, request_args, timeout=100)
-
-
-class FbPostsToDB(CsvToDb):
-
-    table = 'fb_post'
-
-    columns = [
-        ('post_date', 'TIMESTAMP'),
-        ('text', 'TEXT'),
-        ('fb_post_id', 'TEXT')
-    ]
-
-    primary_key = 'fb_post_id'
-
-    def requires(self):
-        return FetchFbPosts()
-
-
-class FbPostPerformanceToDB(CsvToDb):
-
-    table = 'fb_post_performance'
-
-    columns = [
-        ('fb_post_id', 'TEXT'),
-        ('time_stamp', 'TIMESTAMP'),
-        ('react_like', 'INT'),
-        ('react_love', 'INT'),
-        ('react_wow', 'INT'),
-        ('react_haha', 'INT'),
-        ('react_sorry', 'INT'),
-        ('react_anger', 'INT'),
-        ('likes', 'INT'),
-        ('shares', 'INT'),
-        ('comments', 'INT'),
-        ('video_clicks', 'INT'),
-        ('link_clicks', 'INT'),
-        ('other_clicks', 'INT'),
-        ('negative_feedback', 'INT'),
-        ('paid_impressions', 'INT')
-    ]
-
-    primary_key = ('fb_post_id', 'time_stamp')
-
-    foreign_keys = [
-            {
-                'origin_column': 'fb_post_id',
-                'target_table': 'fb_post',
-                'target_column': 'fb_post_id'
-            }
-        ]
-
-    def requires(self):
-        return FetchFbPostPerformance(
-            foreign_keys=self.foreign_keys)
->>>>>>> 2e9355d5
+        return requests.get(url, request_args, timeout=100)