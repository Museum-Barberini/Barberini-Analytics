--- conflicted
+++ resolved
@@ -195,19 +195,11 @@
                 response_content['data'][4]['values'][0]['value']
 
             performances.append(post_perf)
-<<<<<<< HEAD
         if invalid_count:
             logger.warning(f"Skipped {invalid_count} posts")
 
+        df = pd.DataFrame(performances)
         df = self.ensure_foreign_keys(df)
-=======
-
-        if invalid_count:
-            logger.warning(f"Skipped {invalid_count} posts")
-
-        df = pd.DataFrame([perf for perf in performances])
-        df, _ = self.ensure_foreign_keys(df)
->>>>>>> 3362ffbb
 
         with self.output().open('w') as output_file:
             df.to_csv(output_file, index=False, header=True)
