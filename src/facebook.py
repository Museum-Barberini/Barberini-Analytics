--- conflicted
+++ resolved
@@ -14,9 +14,8 @@
 
 logger = logging.getLogger('luigi-interface')
 
-<<<<<<< HEAD
+
 class FbPostsToDB(CsvToDb):
-    minimal = luigi.parameter.BoolParameter(default=False)
 
     table = 'fb_post'
 
@@ -29,11 +28,10 @@
     primary_key = 'fb_post_id'
 
     def requires(self):
-        return FetchFbPosts(minimal=self.minimal)
+        return FetchFbPosts()
 
 
 class FbPostPerformanceToDB(CsvToDb):
-    minimal = luigi.parameter.BoolParameter(default=False)
 
     table = 'fb_post_performance'
 
@@ -67,66 +65,6 @@
         ]
 
     def requires(self):
-        return FetchFbPostPerformance(
-            foreign_keys=self.foreign_keys,
-            minimal=self.minimal)
-
-
-class FetchFbPosts(DataPreparationTask):
-    minimal = luigi.parameter.BoolParameter(default=False)
-=======
->>>>>>> 5ff51e6a
-
-class FbPostsToDB(CsvToDb):
-
-    table = 'fb_post'
-
-    columns = [
-        ('post_date', 'TIMESTAMP'),
-        ('text', 'TEXT'),
-        ('fb_post_id', 'TEXT')
-    ]
-
-    primary_key = 'fb_post_id'
-
-    def requires(self):
-        return FetchFbPosts()
-
-
-class FbPostPerformanceToDB(CsvToDb):
-
-    table = 'fb_post_performance'
-
-    columns = [
-        ('fb_post_id', 'TEXT'),
-        ('time_stamp', 'TIMESTAMP'),
-        ('react_like', 'INT'),
-        ('react_love', 'INT'),
-        ('react_wow', 'INT'),
-        ('react_haha', 'INT'),
-        ('react_sorry', 'INT'),
-        ('react_anger', 'INT'),
-        ('likes', 'INT'),
-        ('shares', 'INT'),
-        ('comments', 'INT'),
-        ('video_clicks', 'INT'),
-        ('link_clicks', 'INT'),
-        ('other_clicks', 'INT'),
-        ('negative_feedback', 'INT'),
-        ('paid_impressions', 'INT')
-    ]
-
-    primary_key = ('fb_post_id', 'time_stamp')
-
-    foreign_keys = [
-            {
-                'origin_column': 'fb_post_id',
-                'target_table': 'fb_post',
-                'target_column': 'fb_post_id'
-            }
-        ]
-
-    def requires(self):
         return FetchFbPostPerformance(foreign_keys=self.foreign_keys)
 
 
@@ -169,17 +107,10 @@
                 posts.append(post)
             print(f"\rFetched facebook page {page_count}", end='', flush=True)
 
-<<<<<<< HEAD
-            if self.minimal:
-                break
-
-        print("Fetching of facebook posts completed")
-=======
             if os.environ['MINIMAL'] == 'True':
                 response_content['paging'].pop('next')
 
         logger.info("Fetching of facebook posts completed")
->>>>>>> 5ff51e6a
 
         with self.output().open('w') as output_file:
             df = pd.DataFrame([post for post in posts])
@@ -189,13 +120,9 @@
 
 
 class FetchFbPostPerformance(DataPreparationTask):
-<<<<<<< HEAD
-    minimal = luigi.parameter.BoolParameter(default=False)
-=======
     timespan = luigi.parameter.TimeDeltaParameter(
         default=dt.timedelta(days=60),
         description="For how much time posts should be fetched")
->>>>>>> 5ff51e6a
 
     # Override the default timeout of 10 minutes to allow
     # FetchFbPostPerformance to take up to 20 minutes.
@@ -203,12 +130,12 @@
 
     def _requires(self):
         return luigi.task.flatten([
-            FbPostsToDB(minimal=self.minimal),
+            FbPostsToDB(),
             super()._requires()
         ])
 
     def requires(self):
-        return FetchFbPosts(minimal=self.minimal)
+        return FetchFbPosts()
 
     def output(self):
         return luigi.LocalTarget(
@@ -224,11 +151,7 @@
         with self.input().open('r') as csv_in:
             df = pd.read_csv(csv_in)
 
-<<<<<<< HEAD
-        if self.minimal:
-=======
         if os.environ['MINIMAL'] == 'True':
->>>>>>> 5ff51e6a
             df = df.head(5)
 
         invalid_count = 0
@@ -308,27 +231,6 @@
             df = pd.DataFrame([perf for perf in performances])
             df.to_csv(output_file, index=False, header=True)
 
-<<<<<<< HEAD
-    def try_request_multiple_times(self, url, request_args):
-        """
-        Not all requests to the facebook api are successful. To allow
-        some requests to fail (mainly: to time out), request the api up
-        to four times.
-        """
-        for _ in range(3):
-            try:
-                response = requests.get(url, request_args, timeout=60)
-                if response.ok:
-                    # If response is not okay, we usually get a 400 status code
-                    return response
-            except Exception as e:
-                print(
-                    "An Error occured requesting the Facebook api.\n"
-                    "Trying to request the api again.\n"
-                    f"error message: {e}"
-                )
-        return requests.get(url, request_args, timeout=100)
-=======
 
 def try_request_multiple_times(url, **kwargs):
     """
@@ -347,5 +249,4 @@
                 "Trying to request the api again.\n"
                 f"error message: {e}"
             )
-    return requests.get(url, timeout=100, **kwargs)
->>>>>>> 5ff51e6a
+    return requests.get(url, timeout=100, **kwargs)