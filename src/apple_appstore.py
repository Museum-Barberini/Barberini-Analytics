--- conflicted
+++ resolved
@@ -19,24 +19,6 @@
 
     table = 'appstore_review'
 
-<<<<<<< HEAD
-    columns = [
-        ('app_id', 'TEXT'),
-        ('appstore_review_id', 'TEXT'),
-        ('text', 'TEXT'),
-        ('rating', 'INT'),
-        ('app_version', 'TEXT'),
-        ('vote_count', 'INT'),
-        ('vote_sum', 'INT'),
-        ('title', 'TEXT'),
-        ('post_date', 'TIMESTAMP'),
-        ('country_code', 'TEXT')
-    ]
-
-    primary_key = 'app_id', 'appstore_review_id'
-
-=======
->>>>>>> 9afbc73b
     def requires(self):
         return FetchAppstoreReviews()
 
