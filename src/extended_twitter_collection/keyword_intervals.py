"""
Extended twitter collection.

TODO: Refine docstrings!
"""

from collections import defaultdict
import datetime as dt
import re

import luigi
from luigi.format import UTF8
import numpy as np
import pandas as pd
from stop_words import get_stop_words
from tqdm.auto import tqdm

from _utils import DataPreparationTask, CsvToDb
from twitter import TweetsToDb


class KeywordIntervalsToDB(CsvToDb):

    table = 'twitter_keyword_intervals'

    def requires(self):
        return KeywordIntervals()


class KeywordIntervals(DataPreparationTask):

    # offset in days for the keyword-interval calculation
    offset = luigi.IntParameter(default=7)

    def requires(self):
        yield TermCounts()
        yield InitialDataset()

    def run(self):

        # Read inputs
        inputs = self.input()
        with inputs[0].open("r") as input_file:
            terms_df = pd.read_csv(input_file)
        with inputs[1].open("r") as input_file:
            initial_dataset = pd.read_csv(input_file)

<<<<<<< HEAD
        # determine the keyword-intervals for all terms
        intervals_and_post_dates = terms_df.term.apply(
=======
        # fetch initial dataset (table tweet)
        initial_dataset = self.db_connector.query('''
            SELECT tweet_id, text, post_date
            FROM tweet
        ''')
        initial_dataset = pd.DataFrame(
            initial_dataset, columns=['tweet_id', 'text', 'date'])

        tqdm.pandas(desc="Processing keyword intervals")
        intervals_and_post_dates = terms_df.term.progress_apply(
>>>>>>> 0d9ac874
            self.get_relevance_timespan, args=(initial_dataset,))
        terms_df['relevance_timespan'] = [
            e[0] if not pd.isnull(e) else np.nan
            for e in intervals_and_post_dates
        ]
        terms_df["post_dates"] = [
            e[1] if not pd.isnull(e) else np.nan
            for e in intervals_and_post_dates
        ]
<<<<<<< HEAD

        # post-processing of updated terms dataframe
        terms_df = terms_df.dropna(subset=["post_dates"])
        terms_df["count"] = [len(x) for x in terms_df["post_dates"]]
=======
        terms_df = terms_df.dropna(subset=['post_dates'])
        terms_df['count'] = [len(x) for x in terms_df['post_dates']]
>>>>>>> 0d9ac874

        # build dataframe with keyword-intervals
        # and the correct keyword counts.
        intervals = []
        for i, row in terms_df.iterrows():
            for x, y in row['relevance_timespan']:
                start = min(x, y)
                end = max(x, y)
                count_interval = len([
                    date for date in row['post_dates']
                    if start <= date <= end
                ])
                intervals.append(
                    (row['term'], row['count'], count_interval, start, end))
        intervals_df = pd.DataFrame(
            intervals, columns=['term', 'count_overall', 'count_interval',
                                'start_date', 'end_date']
        )

        # output the keyword-intervals
        with self.output().open('w') as output_file:
            intervals_df.to_csv(output_file, index=False, header=True)

    def output(self):
        return luigi.LocalTarget(
            f'{self.output_dir}/twitter/term_counts_with_intervals.csv',
            format=UTF8
        )

    def get_relevance_timespan(self, term, initial_dataset):

        if not isinstance(term, str):
            return np.nan

        # find all dates on which the term was used
        # exclude tweets where the term only appears as the domain
        # name in an url -> this favours terms such as maz-online or pnn
        regex = rf'(?<![(www\.)(http://)])\b{term}\b'

        # find tweets that contain the term
        relevant_tweets = initial_dataset[[
            True if re.findall(regex, tweet) else False
            for tweet in initial_dataset.text.str.lower()
        ]]

        # when was the term used in the initial dataset?
        post_dates = pd.to_datetime(
            relevant_tweets.date, infer_datetime_format=True)
        post_dates = post_dates.sort_values()
        post_dates_output = [str(date) for date in post_dates]
        if post_dates.empty:
            return np.nan

        # keyword intervals are post_date +/- offset
        offset_dt = dt.timedelta(days=self.offset)

        # calculate the non-overlapping keyword intervals
        # for the given term using the provided offset
        intervals = []
        cur_start = post_dates.iloc[0]
        prev_date = post_dates.iloc[0]
        for date in post_dates[1:]:
            if abs((date - prev_date).days) <= self.offset * 2:
                prev_date = date
            else:
                intervals.append(
                    (cur_start + offset_dt, prev_date - offset_dt))
                cur_start = date
                prev_date = date

        # handle last post date
        last_date = post_dates.iloc[-1]
        intervals.append((cur_start + offset_dt, last_date - offset_dt))

        # convert dates to string
        intervals = [(str(a), str(b)) for a, b in intervals]

        return intervals, post_dates_output


class TermCounts(DataPreparationTask):

    def requires(self):
        return InitialDataset()

    def run(self):

<<<<<<< HEAD
        with self.input().open("r") as input_file:
            initial_dataset = pd.read_csv(input_file)
=======
        # fetch initial dataset (table tweet)
        initial_dataset = self.db_connector.query('''
            SELECT text
            FROM tweet
        ''')
        initial_dataset = pd.DataFrame(initial_dataset, columns=['text'])
>>>>>>> 0d9ac874

        # extract hashtags from initial dataset
        hashtags = []
        for text in initial_dataset['text'].tolist():
            for token in text.split():
                if not token.startswith("#"):
                    continue
                # lowercase
                token = token.lower()
                # remove the '#' character
                token = token.strip("#")
<<<<<<< HEAD
                # Drop terms that consist only of punctuation or weird
                # characters. For all other terms remove most punctuation.
                if not re.match(r"[a-z0-9öäüß_\-]+", token):
=======
                # remove punctuation
                if not re.match(r'[a-z0-9öäüß_\-]+', token):
>>>>>>> 0d9ac874
                    continue
                token = re.findall(r'[a-z0-9öäüß_\-]+', token)[0]
                # drop terms with 2 or less characters
                if len(token) <= 2:
                    continue
                # remove stop words
                if token in [*get_stop_words('de'), "twitter", "www"]:
                    continue
                hashtags.append(token.lower())

        # drop duplicates
        hashtags = list(set(hashtags))

        # count occurrences of hashtags.
        # Only count max one occurrence per tweet.
        term_counts = defaultdict(lambda: 0)
<<<<<<< HEAD
        for term in hashtags:
            print(term, end="\r")  # display progress
            regex = rf"\b{term}\b"
            for tweet in initial_dataset["text"].tolist():
=======
        for term in self.tqdm(hashtags, desc="Counting hashtags"):
            regex = rf'\b{term}\b'
            for tweet in initial_dataset['text'].tolist():
>>>>>>> 0d9ac874
                if not tweet:
                    # skip None or NA tweets
                    continue
                tweet = tweet.lower()
                term_counts[term] += 1 if re.findall(regex, tweet) else 0

        # Sort terms based on number of occurences. Create dataframe.
        terms_ordered = sorted(
            term_counts.items(), key=lambda x: x[1], reverse=True)
        terms_df = pd.DataFrame(terms_ordered, columns=['term', 'count'])

        with self.output().open('w') as output_file:
            terms_df.to_csv(output_file, index=False, header=True)

    def output(self):
        return luigi.LocalTarget(
            f'{self.output_dir}/twitter/term_counts.csv',
            format=UTF8
        )


class InitialDataset(DataPreparationTask):

    def requires(self):
        return TweetsToDb()

    def output(self):
        return luigi.LocalTarget(
            f"{self.output_dir}/twitter/initial_dataset.csv",
            format=UTF8
        )

    def run(self):

        # fetch initial dataset (table tweet)
        initial_dataset = self.db_connector.query(
            """
            SELECT tweet_id, text, post_date
            FROM tweet
            """
        )
        initial_dataset = pd.DataFrame(
            initial_dataset, columns=["tweet_id", "text", "date"])

        # insert space before links to match hashtags correctly
        initial_dataset["text"] = initial_dataset["text"]\
            .str.replace("pic.", " pic.", regex=False)\
            .str.replace("https", " https", regex=False)\
            .str.replace("http", " http", regex=False)

        with self.output().open("w") as output_file:
            initial_dataset.to_csv(output_file, index=False)<|MERGE_RESOLUTION|>--- conflicted
+++ resolved
@@ -45,21 +45,9 @@
         with inputs[1].open("r") as input_file:
             initial_dataset = pd.read_csv(input_file)
 
-<<<<<<< HEAD
         # determine the keyword-intervals for all terms
-        intervals_and_post_dates = terms_df.term.apply(
-=======
-        # fetch initial dataset (table tweet)
-        initial_dataset = self.db_connector.query('''
-            SELECT tweet_id, text, post_date
-            FROM tweet
-        ''')
-        initial_dataset = pd.DataFrame(
-            initial_dataset, columns=['tweet_id', 'text', 'date'])
-
         tqdm.pandas(desc="Processing keyword intervals")
         intervals_and_post_dates = terms_df.term.progress_apply(
->>>>>>> 0d9ac874
             self.get_relevance_timespan, args=(initial_dataset,))
         terms_df['relevance_timespan'] = [
             e[0] if not pd.isnull(e) else np.nan
@@ -69,15 +57,10 @@
             e[1] if not pd.isnull(e) else np.nan
             for e in intervals_and_post_dates
         ]
-<<<<<<< HEAD
 
         # post-processing of updated terms dataframe
         terms_df = terms_df.dropna(subset=["post_dates"])
         terms_df["count"] = [len(x) for x in terms_df["post_dates"]]
-=======
-        terms_df = terms_df.dropna(subset=['post_dates'])
-        terms_df['count'] = [len(x) for x in terms_df['post_dates']]
->>>>>>> 0d9ac874
 
         # build dataframe with keyword-intervals
         # and the correct keyword counts.
@@ -165,17 +148,8 @@
 
     def run(self):
 
-<<<<<<< HEAD
         with self.input().open("r") as input_file:
             initial_dataset = pd.read_csv(input_file)
-=======
-        # fetch initial dataset (table tweet)
-        initial_dataset = self.db_connector.query('''
-            SELECT text
-            FROM tweet
-        ''')
-        initial_dataset = pd.DataFrame(initial_dataset, columns=['text'])
->>>>>>> 0d9ac874
 
         # extract hashtags from initial dataset
         hashtags = []
@@ -187,14 +161,9 @@
                 token = token.lower()
                 # remove the '#' character
                 token = token.strip("#")
-<<<<<<< HEAD
                 # Drop terms that consist only of punctuation or weird
                 # characters. For all other terms remove most punctuation.
                 if not re.match(r"[a-z0-9öäüß_\-]+", token):
-=======
-                # remove punctuation
-                if not re.match(r'[a-z0-9öäüß_\-]+', token):
->>>>>>> 0d9ac874
                     continue
                 token = re.findall(r'[a-z0-9öäüß_\-]+', token)[0]
                 # drop terms with 2 or less characters
@@ -211,16 +180,10 @@
         # count occurrences of hashtags.
         # Only count max one occurrence per tweet.
         term_counts = defaultdict(lambda: 0)
-<<<<<<< HEAD
         for term in hashtags:
             print(term, end="\r")  # display progress
             regex = rf"\b{term}\b"
             for tweet in initial_dataset["text"].tolist():
-=======
-        for term in self.tqdm(hashtags, desc="Counting hashtags"):
-            regex = rf'\b{term}\b'
-            for tweet in initial_dataset['text'].tolist():
->>>>>>> 0d9ac874
                 if not tweet:
                     # skip None or NA tweets
                     continue
