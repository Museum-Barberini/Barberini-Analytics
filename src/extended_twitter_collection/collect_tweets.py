"""
Extended twitter collection.

TODO: Refine docstrings!
"""

import datetime as dt
import logging

import pandas as pd
import luigi
from luigi.format import UTF8
import twint
<<<<<<< HEAD
import csv
=======
>>>>>>> 0d9ac874

from _utils import CsvToDb, DataPreparationTask, StreamToLogger, logger, utils
from .keyword_intervals import KeywordIntervalsToDB


class TwitterExtendedDatasetToDB(CsvToDb):

    table = "twitter_extended_dataset"

    def requires(self):
        return TwitterExtendedDataset()


class TwitterExtendedDataset(DataPreparationTask):

    # Define thresholds for filtering algorithm.
    r_thresh = luigi.IntParameter(default=50)
    ranking_thresh = luigi.FloatParameter(default=0.8)

    def requires(self):
        return TwitterCandidateTweetsToDB()

    def output(self):
        return luigi.LocalTarget(
            f"{self.output_dir}/twitter/extended_dataset.csv",
            format=UTF8
        )

    def run(self):

        # Apply filtering based on thresholds
        extended_dataset = self.db_connector.query(f"""
            SELECT user_id, tweet_id::text, text, response_to,
                   post_date, permalink, likes, retweets, replies
            FROM
            -- keyword-intervals enriched with interval-based R value
            (
                SELECT * FROM (
                    SELECT ki.term, ki.start_date, ki.end_date,
                           ki.count_interval,
                        count(*)::float/ki.count_interval::float AS R_interval
                    FROM
                        twitter_keyword_intervals ki
                    INNER JOIN
                        twitter_extended_candidates ec
                    ON
                        ki.term = ec.term
                    AND
                        ec.post_date BETWEEN ki.start_date AND ki.end_date
                    WHERE ki.count_interval > 0
                    GROUP BY ki.term, ki.start_date,
                             ki.end_date, ki.count_interval
                ) as temp
                -- only consider keyword-intervals with
                -- an R value below the threshold
                WHERE R_interval <= {self.r_thresh}
            ) AS ki_r
            INNER JOIN twitter_extended_candidates ec
            ON
                -- match tweets to intervals based on the post date
                ec.post_date between ki_r.start_date and ki_r.end_date
            AND
                -- tweet should contain the term as a whole word
                ec.text ~* ('\m' || ki_r.term || '\M')
            GROUP BY user_id, tweet_id, text,
                     response_to, post_date, permalink,
                     likes, retweets, replies
            -- Only keep top-ranked tweets
            HAVING sum(1 / r_interval) >= {self.ranking_thresh}
        """)

        # create a dataframe from the filtering results
        extended_dataset = pd.DataFrame(
            extended_dataset, columns=[
                "user_id", "tweet_id", "text",
                "response_to", "post_date", "permalink",
                "likes", "retweets", "replies"
            ], dtype=str)
        extended_dataset = extended_dataset.drop_duplicates(
                subset=["tweet_id"])

        # Output results. Use restrictive quoting to
        # make database import less error prone.
        with self.output().open("w") as output_file:
            extended_dataset.to_csv(
                output_file, index=False, quoting=csv.QUOTE_NONNUMERIC)


class TwitterCandidateTweetsToDB(CsvToDb):

    table = 'twitter_extended_candidates'

    def requires(self):
        return TwitterCollectCandidateTweets()


class TwitterCollectCandidateTweets(DataPreparationTask):

    # only fetch the first count * collection_r_limit tweets
    # for a given keyword-interval
    collection_r_limit = luigi.IntParameter(default=50)

    def requires(self):
        return KeywordIntervalsToDB()

    def output(self):
        return luigi.LocalTarget(
            f'{self.output_dir}/twitter/extended_candidates.csv',
            format=UTF8
        )

    def run(self):

<<<<<<< HEAD
        # We will fetch all tweets from the last 7 days
        # for the keywords that have active intervals.
        active_intervals = self.db_connector.query("""
            SELECT term, count_interval
            FROM twitter_keyword_intervals
            WHERE end_date >= CURRENT_DATE
        """)
=======
        active_intervals = self.db_connector.query('''
            SELECT term, count_interval
            FROM twitter_keyword_intervals
            WHERE end_date >= CURRENT_DATE
        ''')

>>>>>>> 0d9ac874
        seven_days_ago = (
            dt.datetime.today() - dt.timedelta(days=7)
        ).strftime("%Y-%m-%d")

<<<<<<< HEAD
        # fetch the tweets
        tweet_dfs = []  # list of dataframes
        for term, count in active_intervals:
=======
        tweet_dfs = []
        for term, count in self.tqdm(
                active_intervals, desc="Extending tweet collection"):
>>>>>>> 0d9ac874
            tweet_dfs.append(self.fetch_tweets(
                query=term,
                start_date=seven_days_ago,
                limit=count * self.collection_r_limit
            ))

        # always query 'museumbarberini'
        # TODO: Don't hardcode this.
        tweet_dfs.append(self.fetch_tweets(
            query="museumbarberini",
            start_date=seven_days_ago,
            limit=10000
        ))

        # create dataframe with all the fetched tweets
        tweet_df = pd.concat(tweet_dfs)
        tweet_df = tweet_df.drop_duplicates(subset=['term', 'tweet_id'])

        with self.output().open('w') as output_file:
            tweet_df.to_csv(output_file, index=False, header=True)

    def fetch_tweets(self, query, start_date, limit):
<<<<<<< HEAD
        """
        All searches are limited to German tweets (twitter lang code de)
        """

        # display progress
        print(f"Querying Tweets. term \"{query}\", "
              f"limit: {limit}, start_date: {start_date}",
              end="\r")

=======
        """All searches are limited to German tweets (twitter lang code de)."""
        logger.debug(
            f"Querying Tweets. term \"{query}\" "
            f"limit: {limit}, start_date: {start_date}"
        )
>>>>>>> 0d9ac874
        tweets = []  # tweets go in this list

        # set config options for twint
        c = twint.Config()
        c.Limit = limit
        c.Search = query
        c.Store_object = True
<<<<<<< HEAD
        c.Since = f"{start_date} 00:00:00"
        c.Lang = "de"
        c.Hide_output = True
        c.Store_object_tweets_list = tweets

        # execute the twitter search
        twint.run.Search(c)

        # create dataframe from search results
        tweets_df = pd.DataFrame([
            {
                "term": query,
                "user_id": t.user_id,
                "tweet_id": t.id,
                "text": t.tweet,
                "response_to": "",
                "post_date": t.datestamp,
                "permalink": t.link,
                "likes": t.likes_count,
                "retweets": t.retweets_count,
                "replies": t.replies_count
            }
            for t in tweets
        ])

        # insert space before links to match hashtags correctly
        if not tweets_df.empty:
            tweets_df["text"] = tweets_df["text"]\
                .str.replace("pic.", " pic.", regex=False)\
                .str.replace("https", " https", regex=False)\
                .str.replace("http", " http", regex=False)

        return tweets_df
=======
        c.Since = f'{start_date} 00:00:00'
        c.Lang = 'de'
        c.Store_object_tweets_list = tweets

        with utils.set_log_level_temporarily(
                logging.getLogger(), level=logging.WARNING):
            with StreamToLogger(log_level=logging.DEBUG).activate():
                twint.run.Search(c)

        return pd.DataFrame([
            {
                'term': query,
                'user_id': t.user_id,
                'tweet_id': t.id,
                'text': t.tweet,
                'response_to': "",
                'post_date': t.datestamp,
                'permalink': t.link
            }
            for t in tweets
        ])
>>>>>>> 0d9ac874
<|MERGE_RESOLUTION|>--- conflicted
+++ resolved
@@ -4,19 +4,15 @@
 TODO: Refine docstrings!
 """
 
+import csv
 import datetime as dt
-import logging
 
 import pandas as pd
 import luigi
 from luigi.format import UTF8
 import twint
-<<<<<<< HEAD
-import csv
-=======
->>>>>>> 0d9ac874
-
-from _utils import CsvToDb, DataPreparationTask, StreamToLogger, logger, utils
+
+from _utils import CsvToDb, DataPreparationTask, logger
 from .keyword_intervals import KeywordIntervalsToDB
 
 
@@ -94,7 +90,7 @@
                 "likes", "retweets", "replies"
             ], dtype=str)
         extended_dataset = extended_dataset.drop_duplicates(
-                subset=["tweet_id"])
+            subset=["tweet_id"])
 
         # Output results. Use restrictive quoting to
         # make database import less error prone.
@@ -128,7 +124,6 @@
 
     def run(self):
 
-<<<<<<< HEAD
         # We will fetch all tweets from the last 7 days
         # for the keywords that have active intervals.
         active_intervals = self.db_connector.query("""
@@ -136,27 +131,15 @@
             FROM twitter_keyword_intervals
             WHERE end_date >= CURRENT_DATE
         """)
-=======
-        active_intervals = self.db_connector.query('''
-            SELECT term, count_interval
-            FROM twitter_keyword_intervals
-            WHERE end_date >= CURRENT_DATE
-        ''')
-
->>>>>>> 0d9ac874
+
         seven_days_ago = (
             dt.datetime.today() - dt.timedelta(days=7)
         ).strftime("%Y-%m-%d")
 
-<<<<<<< HEAD
         # fetch the tweets
         tweet_dfs = []  # list of dataframes
-        for term, count in active_intervals:
-=======
-        tweet_dfs = []
         for term, count in self.tqdm(
                 active_intervals, desc="Extending tweet collection"):
->>>>>>> 0d9ac874
             tweet_dfs.append(self.fetch_tweets(
                 query=term,
                 start_date=seven_days_ago,
@@ -179,23 +162,12 @@
             tweet_df.to_csv(output_file, index=False, header=True)
 
     def fetch_tweets(self, query, start_date, limit):
-<<<<<<< HEAD
-        """
-        All searches are limited to German tweets (twitter lang code de)
-        """
-
-        # display progress
-        print(f"Querying Tweets. term \"{query}\", "
-              f"limit: {limit}, start_date: {start_date}",
-              end="\r")
-
-=======
         """All searches are limited to German tweets (twitter lang code de)."""
         logger.debug(
-            f"Querying Tweets. term \"{query}\" "
+            f"Querying Tweets. term \"{query}\", "
             f"limit: {limit}, start_date: {start_date}"
         )
->>>>>>> 0d9ac874
+
         tweets = []  # tweets go in this list
 
         # set config options for twint
@@ -203,7 +175,6 @@
         c.Limit = limit
         c.Search = query
         c.Store_object = True
-<<<<<<< HEAD
         c.Since = f"{start_date} 00:00:00"
         c.Lang = "de"
         c.Hide_output = True
@@ -236,27 +207,4 @@
                 .str.replace("https", " https", regex=False)\
                 .str.replace("http", " http", regex=False)
 
-        return tweets_df
-=======
-        c.Since = f'{start_date} 00:00:00'
-        c.Lang = 'de'
-        c.Store_object_tweets_list = tweets
-
-        with utils.set_log_level_temporarily(
-                logging.getLogger(), level=logging.WARNING):
-            with StreamToLogger(log_level=logging.DEBUG).activate():
-                twint.run.Search(c)
-
-        return pd.DataFrame([
-            {
-                'term': query,
-                'user_id': t.user_id,
-                'tweet_id': t.id,
-                'text': t.tweet,
-                'response_to': "",
-                'post_date': t.datestamp,
-                'permalink': t.link
-            }
-            for t in tweets
-        ])
->>>>>>> 0d9ac874
+        return tweets_df