"""
Extended twitter collection.

TODO: Refine docstrings!
"""

import csv
import datetime as dt

import pandas as pd
import luigi
from luigi.format import UTF8
import twint

from _utils import CsvToDb, DataPreparationTask, logger
from .keyword_intervals import KeywordIntervalsToDB


class TwitterExtendedDatasetToDB(CsvToDb):

    table = 'twitter_extended_dataset'

    def requires(self):
        return TwitterExtendedDataset()


class TwitterExtendedDataset(DataPreparationTask):

    # Define thresholds for filtering algorithm.
    r_thresh = luigi.IntParameter(default=50)
    ranking_thresh = luigi.FloatParameter(default=0.8)

    def requires(self):
        return TwitterCandidateTweetsToDB()

    def output(self):
        return luigi.LocalTarget(
            f'{self.output_dir}/twitter/extended_dataset.csv',
            format=UTF8
        )

    def run(self):

        # prepare query modification for minimal mode
        if self.minimal_mode:
            twitter_extended_candidates = '''(
                SELECT * FROM twitter_extended_candidates LIMIT 500
            )'''
        else:
            twitter_extended_candidates = 'twitter_extended_candidates'

        # Apply filtering based on thresholds
<<<<<<< HEAD
        extended_dataset = self.db_connector.query(fr"""
=======
        extended_dataset = self.db_connector.query(fr'''
>>>>>>> 2fe6d5ba
            SELECT user_id, tweet_id::text, text, response_to,
                   post_date, permalink, likes, retweets, replies
            FROM
            -- keyword-intervals enriched with interval-based R value
            (
                SELECT * FROM (
                    SELECT ki.term, ki.start_date, ki.end_date,
                           ki.count_interval,
                        count(*)::float/ki.count_interval::float AS R_interval
                    FROM
                        twitter_keyword_intervals ki
                    INNER JOIN
                        twitter_extended_candidates ec
                    ON
                        ki.term = ec.term
                    AND
                        ec.post_date BETWEEN ki.start_date AND ki.end_date
                    WHERE ki.count_interval > 0
                    GROUP BY ki.term, ki.start_date,
                             ki.end_date, ki.count_interval
                ) as temp
                -- only consider keyword-intervals with
                -- an R value below the threshold
                WHERE R_interval <= {self.r_thresh}
            ) AS ki_r
            INNER JOIN {twitter_extended_candidates} AS ec
            ON
                -- match tweets to intervals based on the post date
                ec.post_date between ki_r.start_date and ki_r.end_date
            AND
                -- tweet should contain the term as a whole word
                ec.text ~* ('\m' || ki_r.term || '\M')
            GROUP BY user_id, tweet_id, text,
                     response_to, post_date, permalink,
                     likes, retweets, replies
            -- Only keep top-ranked tweets
            HAVING sum(1 / r_interval) >= {self.ranking_thresh}
        ''')

        # create a dataframe from the filtering results
        extended_dataset = pd.DataFrame(
            extended_dataset, columns=[
                'user_id', 'tweet_id', 'text',
                'response_to', 'post_date', 'permalink',
                'likes', 'retweets', 'replies'
            ], dtype=str)
        extended_dataset = extended_dataset.drop_duplicates(
            subset=['tweet_id'])

        # Output results. Use restrictive quoting to
        # make database import less error prone.
        with self.output().open('w') as output_file:
            extended_dataset.to_csv(
                output_file, index=False, quoting=csv.QUOTE_NONNUMERIC)


class TwitterCandidateTweetsToDB(CsvToDb):

    table = 'twitter_extended_candidates'

    def requires(self):
        return TwitterCollectCandidateTweets()


class TwitterCollectCandidateTweets(DataPreparationTask):

    # only fetch the first count * collection_r_limit tweets
    # for a given keyword-interval
    collection_r_limit = luigi.IntParameter(default=50)

    def requires(self):
        return KeywordIntervalsToDB()

    def output(self):
        return luigi.LocalTarget(
            f'{self.output_dir}/twitter/extended_candidates.csv',
            format=UTF8
        )

    def run(self):

        # We will fetch all tweets from the last 7 days
        # for the keywords that have active intervals.
        active_intervals = self.db_connector.query('''
            SELECT term, count_interval
            FROM twitter_keyword_intervals
            WHERE end_date >= CURRENT_DATE
        ''')

        seven_days_ago = (
            dt.datetime.today() - dt.timedelta(days=7)
        ).strftime('%Y-%m-%d')

        # fetch the tweets
        tweet_dfs = []  # list of dataframes
        for term, count in self.tqdm(
                active_intervals, desc="Extending tweet collection"):
            tweet_dfs.append(self.fetch_tweets(
                query=term,
                start_date=seven_days_ago,
                limit=count * self.collection_r_limit
            ))

        # always query 'museumbarberini'
        # TODO: Don't hardcode this.
        tweet_dfs.append(self.fetch_tweets(
            query="museumbarberini",
            start_date=seven_days_ago,
            limit=10000
        ))

        # create dataframe with all the fetched tweets
        tweet_df = pd.concat(tweet_dfs)
        tweet_df = tweet_df.drop_duplicates(subset=['term', 'tweet_id'])

        with self.output().open('w') as output_file:
            tweet_df.to_csv(output_file, index=False, header=True)

    def fetch_tweets(self, query, start_date, limit):
        """All searches are limited to German tweets (twitter lang code de)."""
        logger.debug(
            f"Querying Tweets. term \"{query}\", "
            f"limit: {limit}, start_date: {start_date}"
        )

        tweets = []  # tweets go in this list

        # set config options for twint
        c = twint.Config()
        c.Limit = limit
        c.Search = query
        c.Store_object = True
        c.Since = f'{start_date} 00:00:00'
        c.Lang = 'de'
        c.Hide_output = True
        c.Store_object_tweets_list = tweets

        # execute the twitter search
        twint.run.Search(c)

        # create dataframe from search results
        tweets_df = pd.DataFrame([
            {
                'term': query,
                'user_id': t.user_id,
                'tweet_id': t.id,
                'text': t.tweet,
                'response_to': '',
                'post_date': t.datestamp,
                'permalink': t.link,
                'likes': t.likes_count,
                'retweets': t.retweets_count,
                'replies': t.replies_count
            }
            for t in tweets
        ])

        # insert space before links to match hashtags correctly
        if not tweets_df.empty:
            tweets_df['text'] = tweets_df['text']\
                .str.replace('pic.', ' pic.', regex=False)\
                .str.replace('https', ' https', regex=False)\
                .str.replace('http', ' http', regex=False)

        return tweets_df<|MERGE_RESOLUTION|>--- conflicted
+++ resolved
@@ -50,11 +50,7 @@
             twitter_extended_candidates = 'twitter_extended_candidates'
 
         # Apply filtering based on thresholds
-<<<<<<< HEAD
-        extended_dataset = self.db_connector.query(fr"""
-=======
         extended_dataset = self.db_connector.query(fr'''
->>>>>>> 2fe6d5ba
             SELECT user_id, tweet_id::text, text, response_to,
                    post_date, permalink, likes, retweets, replies
             FROM
